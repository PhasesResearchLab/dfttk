--- conflicted
+++ resolved
@@ -52,27 +52,13 @@
     return energy
 
 
-<<<<<<< HEAD
-def mBM4_derivative(volume, b, c, d):
-    energy_derivative = (
-=======
 def mBM4_derivative(volume: float | np.ndarray, b: float, c: float, d: float) -> float | np.ndarray:
     energy = (
->>>>>>> 1e88be5c
         b * (-1 / 3) * (volume) ** (-4 / 3)
         + c * (-2 / 3) * (volume) ** (-5 / 3)
         + d * (-1) * (volume) ** (-2)
     )
-    return energy_derivative
-
-
-def mBM4_derivative2(volume, b, c, d):
-    energy_derivative2 = (
-        b * (4 / 9) * (volume) ** (-7 / 3)
-        + c * (10 / 9) * (volume) ** (-8 / 3)
-        + d * (2) * (volume) ** (-3)
-    )
-    return energy_derivative2
+    return energy
 
 
 def mBM4_eos_parameters(a: float, b: float, c: float, d: float) -> tuple[float, float, float, float, float]:
@@ -141,7 +127,6 @@
     return energy_derivative
 
 
-<<<<<<< HEAD
 def mBM5_derivative2(volume, b, c, d, e):
     energy_derivative2 = (
         b * (4 / 9) * (volume) ** (-7 / 3)
@@ -152,10 +137,7 @@
     return energy_derivative2
 
 
-def mBM5_eos_parameters(volume_range, a, b, c, d, e):
-=======
 def mBM5_eos_parameters(volume_range: np.ndarray, a: float, b: float, c: float, d: float, e: float) -> tuple[float, float, float, float, float]:
->>>>>>> 1e88be5c
     V0 = fsolve(mBM5_derivative, np.mean(volume_range), args=(b, c, d, e))[0]
     E0 = mBM5_equation(V0, a, b, c, d, e)
     B = (
@@ -207,13 +189,8 @@
     return energy
 
 
-<<<<<<< HEAD
-def BM4_derivative(volume, b, c, d):
-    energy_derivative = (
-=======
 def BM4_derivative(volume: float | np.ndarray, b: float, c: float, d: float) -> float | np.ndarray:
     energy = (
->>>>>>> 1e88be5c
         b * (-2 / 3) * volume ** (-5 / 3)
         + c * (-4 / 3) * (volume) ** (-7 / 3)
         + d * (-2) * (volume) ** (-3)
@@ -299,7 +276,6 @@
     return energy_derivative
 
 
-<<<<<<< HEAD
 def BM5_derivative2(volume, b, c, d, e):
     energy_derivative2 = (
         b * (10 / 9) * volume ** (-8 / 3)
@@ -310,10 +286,7 @@
     return energy_derivative2
 
 
-def BM5_eos_parameters(volume_range, a, b, c, d, e):
-=======
 def BM5_eos_parameters(volume_range: np.ndarray, a: float, b: float, c: float, d: float, e: float) -> tuple[float, float, float, float, float]:
->>>>>>> 1e88be5c
     V0 = fsolve(BM5_derivative, np.mean(volume_range), args=(b, c, d, e))[0]
     E0 = BM5_equation(V0, a, b, c, d, e)
     B = (
@@ -369,7 +342,6 @@
     return energy_derivative
 
 
-<<<<<<< HEAD
 # Continue here! Double check!
 def LOG4_derivative2(volume, b, c, d):
     energy_derivative2 = (
@@ -380,10 +352,7 @@
     return energy_derivative2
 
 
-def LOG4_eos_parameters(volume_range, a, b, c, d):
-=======
 def LOG4_eos_parameters(volume_range: np.ndarray, a: float, b: float, c: float, d: float) -> tuple[float, float, float, float, float]:
->>>>>>> 1e88be5c
     V0 = fsolve(LOG4_derivative, np.mean(volume_range), args=(b, c, d))[0]
     E0 = LOG4_equation(V0, a, b, c, d)
     B = -((b - 2 * c + 2 * (c - 3 * d) * math.log(V0) + 3 * d * math.log(V0) ** 2) / V0)
