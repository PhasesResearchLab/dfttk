"""
This EOS fitting code is based on the following paper:
Shun-Li Shang et al., Computational Materials Science, 47, 4, (2010).
https://doi.org/10.1016/j.commatsci.2009.12.006

It includes the following equations of state:
1:  4-parameter (Teter-Shang) mBM4   1
2:  5-parameter (Teter-Shang) mBM5   2
3:  4-parameter               BM4    3
4:  5-parameter               BM5    4
5:  4-parameter Natural       Log4   5
6:  5-parameter Natural       Log5   6
7:  4-parameter Murnaghan     Mur    7
8:  4-parameter Vinet         Vinet  8
9:  4-parameter Morse         Morse  9
"""

import os
import sys
import math
import numpy as np
import pandas as pd
import matplotlib.pyplot as plt
import plotly.express as px
import plotly.graph_objects as go

from distinctipy import get_colors
from scipy.optimize import fsolve
from scipy.optimize import curve_fit
from scipy.optimize import leastsq


"""The EOS functions mBM4, mBM5, BM4, BM5, Log4, Log5, Mur, Vinet, and Morse are used to fit the energy-volume data 
and return the EOS parameters. 

    Args:
        volume (numpy.array): volumes to be fitted
        energy (numpy.array): energies to be fitted

    Returns:
        results (numpy.array): EOS parameters
        volume_range (numpy.array): The range of volumes used for the fitting
        energy_eos (numpy.array): The fitted energies of the equation of state.
        pressure_eos (numpy.array): The resulting pressures from the fitted equation of state.
    """


def mBM4_equation(volume, a, b, c, d):
    energy = (
        a + b * (volume) ** (-1 / 3) + c * (volume) ** (-2 / 3) + d * (volume) ** (-1)
    )
    return energy


def mBM4_derivative(volume, b, c, d):
    energy = (
        b * (-1 / 3) * (volume) ** (-4 / 3)
        + c * (-2 / 3) * (volume) ** (-5 / 3)
        + d * (-1) * (volume) ** (-2)
    )
    return energy


def mBM4_eos_parameters(a, b, c, d):
    V0 = (
        -(
            4 * c**3
            - 9 * b * c * d
            + np.sqrt((c**2 - 3 * b * d) * (4 * c**2 - 3 * b * d) ** 2)
        )
        / b**3
    )
    E0 = mBM4_equation(V0, a, b, c, d)
    B = (
        (2 * d) / V0 ** 3 + (10 * c) / (9 * V0 ** (8 / 3)) + (4 * b) / (9 * V0 ** (7 / 3))
    ) * V0
    B = B * 160.2176621
    BP = (54 * d * V0 ** (1 / 3) + 25 * c * V0 ** (2 / 3) + 8 * b * V0) / (
        27 * d * V0 ** (1 / 3) + 15 * c * V0 ** (2 / 3) + 6 * b * V0
    )
    B2P = (
        V0 ** (8 / 3)
        * (
            9 * d * (5 * c * V0 ** (2 / 3) + 8 * b * V0)
            + 2 * V0 ** (1 / 3) * (5 * c * (b * V0))
        )
    ) / (2 * (9 * d * V0 ** (1 / 3) + 5 * c * V0 ** (2 / 3) + 2 * b * V0) ** 3)
    B2P = B2P / 160.2176621

    return V0, E0, B, BP, B2P


def mBM4(volume, energy):
    a, b, c, d = curve_fit(mBM4_equation, volume, energy, p0 = [100, 100, 100, 100])[0]
    volume_range = np.linspace(min(volume), max(volume), 1000)

    energy_eos = mBM4_equation(volume_range, a, b, c, d)
    pressure_eos = -1 * 160.2176621 * mBM4_derivative(volume_range, b, c, d)
    V0, E0, B, BP, B2P = mBM4_eos_parameters(a, b, c, d)
    eos_parameters = np.array([V0, E0, B, BP, B2P])

    return eos_parameters, volume_range, energy_eos, pressure_eos


def mBM5_equation(volume, a, b, c, d, e):
    energy = (
        a
        + b * (volume) ** (-1 / 3)
        + c * (volume) ** (-2 / 3)
        + d * (volume) ** (-1)
        + e * (volume) ** (-4 / 3)
    )
    return energy


def mBM5_derivative(volume, b, c, d, e):
    energy = (
        b * (-1 / 3) * (volume) ** (-4 / 3)
        + c * (-2 / 3) * (volume) ** (-5 / 3)
        + d * (-1) * (volume) ** (-2)
        + e * (-4 / 3) * (volume) ** (-7 / 3)
    )
    return energy


def mBM5_eos_parameters(volume_range, a, b, c, d, e):
    function = (
        lambda volume_range: (
            (4 * e) / (3 * volume_range ** (7 / 3))
            + d / volume_range**2
            + (2 * c) / (3 * volume_range ** (5 / 3))
            + b / (3 * volume_range ** (4 / 3))
        )
        * 160.2176621
    )
    V0 = fsolve(function, np.mean(volume_range))[0]
    E0 = mBM5_equation(V0, a, b, c, d, e)
    B = (
        (28 * e) / (9 * V0 ** (10 / 3))
        + (2 * d) / V0**3
        + (10 * c) / (9 * V0 ** (8 / 3))
        + (4 * b) / (9 * V0 ** (7 / 3))
    ) * V0
    B = B * 160.2176621
    BP = (98 * e + 54 * d * V0 ** (1 / 3) + 25 * c * V0 ** (2 / 3) + 8 * b * V0) / (
        42 * e + 27 * d * V0 ** (1 / 3) + 15 * c * V0 ** (2 / 3) + 6 * b * V0
    )
    B2P = (
        V0 ** (8 / 3)
        * (
            9 * d * (14 * e + 5 * c * V0 ** (2 / 3) + 8 * b * V0)
            + 2
            * V0 ** (1 / 3)
            * (126 * b * e * V0 ** (1 / 3) + 5 * c * (28 * e + b * V0))
        )
    ) / (2 * (14 * e + 9 * d * V0 ** (1 / 3) + 5 * c * V0 ** (2 / 3) + 2 * b * V0) ** 3)
    B2P = B2P / 160.2176621

    return V0, E0, B, BP, B2P


def mBM5(volume, energy):
    a, b, c, d, e = curve_fit(mBM5_equation, volume, energy, p0 = [100, 100, 100, 100, 100])[0]
    volume_range = np.linspace(min(volume), max(volume), 1000)

    energy_eos = mBM5_equation(volume_range, a, b, c, d, e)
    pressure_eos = -1 * 160.2176621 * mBM5_derivative(volume_range, b, c, d, e)
    V0, E0, B, BP, B2P = mBM5_eos_parameters(volume_range, a, b, c, d, e)
    eos_parameters = np.array([V0, E0, B, BP, B2P])

    return eos_parameters, volume_range, energy_eos, pressure_eos


def BM4_equation(volume, a, b, c, d):
    energy = (
        a + b * volume ** (-2 / 3) + c * (volume) ** (-4 / 3) + d * (volume) ** (-2)
    )
    return energy


def BM4_derivative(volume, b, c, d):
    energy = (
        b * (-2 / 3) * volume ** (-5 / 3)
        + c * (-4 / 3) * (volume) ** (-7 / 3)
        + d * (-2) * (volume) ** (-3)
    )
    return energy


def BM4_eos_parameters(a, b, c, d):
    V0 = math.sqrt(
        -(
            (
                4 * c ** 3
                - 9 * b * c * d
                + math.sqrt((c ** 2 - 3 * b * d) * (4 * c ** 2 - 3 * b * d) ** 2)
            )
            / b ** 3
        )
    )
    E0 = BM4_equation(V0, a, b, c, d)
    B = (2 * (27 * d * V0 ** (2 / 3) + 14 * c * V0 ** (4 / 3) + 5 * b * V0 ** 2)) / (
        9 * V0 ** (11 / 3)
    )
    B = B * 160.2176621
    BP = (243 * d * V0 ** (2 / 3) + 98 * c * V0 ** (4 / 3) + 25 * b * V0 ** 2) / (
        81 * d * V0 ** (2 / 3) + 42 * c * V0 ** (4 / 3) + 15 * b * V0 ** 2
    )
    B2P = (
        4
        * V0 ** (13 / 3)
        * (
            27 * d * (7 * c * V0 ** (4 / 3) + 10 * b * V0 ** 2)
            + V0 ** (2 / 3) * (7 * c * (5 * b * V0 ** 2))
        )
    ) / (27 * d * V0 ** (2 / 3) + 14 * c * V0 ** (4 / 3) + 5 * b * V0 ** 2) ** 3
    B2P = B2P / 160.2176621

    return V0, E0, B, BP, B2P


def BM4(volume, energy):
    a, b, c, d = curve_fit(BM4_equation, volume, energy, p0 = [100, 100, 100, 100])[0]
    volume_range = np.linspace(min(volume), max(volume), 1000)

    energy_eos = BM4_equation(volume_range, a, b, c, d)
    pressure_eos = -1 * 160.2176621 * BM4_derivative(volume_range, b, c, d)
    V0, E0, B, BP, B2P = BM4_eos_parameters(a, b, c, d)
    eos_parameters = np.array([V0, E0, B, BP, B2P])

    return eos_parameters, volume_range, energy_eos, pressure_eos


def BM5_equation(volume, a, b, c, d, e):
    energy = (
        a
        + b * (volume) ** (-2 / 3)
        + c * (volume) ** (-4 / 3)
        + d * (volume) ** (-2)
        + e * (volume) ** (-8 / 3)
    )
    return energy


def BM5_derivative(volume, b, c, d, e):
    energy = (
        b * (-2 / 3) * (volume) ** (-5 / 3)
        + c * (-4 / 3) * (volume) ** (-7 / 3)
        + d * (-2) * (volume) ** (-3)
        + e * (-8 / 3) * (volume) ** (-11 / 3)
    )
    return energy


def BM5_eos_parameters(volume_range, a, b, c, d, e):
    function = (
        lambda volume_range: (
            (8 * e) / (3 * volume_range ** (11 / 3))
            + (2 * d) / volume_range**3
            + (4 * c) / (3 * volume_range ** (7 / 3))
            + (2 * b) / (3 * volume_range ** (5 / 3))
        )
        * 160.2176621
    )

    V0 = fsolve(function, np.mean(volume_range))[0]
    E0 = BM5_equation(V0, a, b, c, d, e)
    B = (
        2 * (44 * e + 27 * d * V0 ** (2 / 3) + 14 * c * V0 ** (4 / 3) + 5 * b * V0 ** 2)
    ) / (9 * V0 ** (11 / 3))
    B = B * 160.2176621
    BP = (
        484 * e + 243 * d * V0 ** (2 / 3) + 98 * c * V0 ** (4 / 3) + 25 * b * V0 ** 2
    ) / (132 * e + 81 * d * V0 ** (2 / 3) + 42 * c * V0 ** (4 / 3) + 15 * b * V0 ** 2)
    B2P = (
        4
        * V0 ** (13 / 3)
        * (
            27 * d * (22 * e + 7 * c * V0 ** (4 / 3) + 10 * b * V0 ** 2)
            + V0 ** (2 / 3)
            * (990 * b * e * V0 ** (2 / 3) + 7 * c * (176 * e + 5 * b * V0 ** 2))
        )
    ) / (
        44 * e + 27 * d * V0 ** (2 / 3) + 14 * c * V0 ** (4 / 3) + 5 * b * V0 ** 2
    ) ** 3
    B2P = B2P / 160.2176621

    return V0, E0, B, BP, B2P


def BM5(volume, energy):
    a, b, c, d, e = curve_fit(BM5_equation, volume, energy, p0 = [100, 100, 100, 100, 100])[0]
    volume_range = np.linspace(min(volume), max(volume), 1000)

    energy_eos = BM5_equation(volume_range, a, b, c, d, e)
    pressure_eos = -1 * 160.2176621 * BM5_derivative(volume_range, b, c, d, e)
    V0, E0, B, BP, B2P = BM5_eos_parameters(volume_range, a, b, c, d, e)
    eos_parameters = np.array([V0, E0, B, BP, B2P])

    return eos_parameters, volume_range, energy_eos, pressure_eos


def LOG4_equation(volume, a, b, c, d):
    energy = a + b * np.log(volume) + c * np.log(volume) ** 2 + d * np.log(volume) ** 3
    return energy


def LOG4_derivative(volume, b, c, d):
    energy = (b + 2 * c * np.log(volume) + 3 * d * np.log(volume) ** 2) / volume
    return energy


def LOG4_eos_parameters(volume_range, a, b, c, d):
    function = (
        lambda volume_range: (
            -(
                (
                    b
                    + 2 * c * math.log(volume_range)
                    + 3 * d * math.log(volume_range) ** 2
                )
                / volume_range
            )
        )
        * 160.2176621
    )

    V0 = fsolve(function, np.mean(volume_range))[0]
    E0 = LOG4_equation(V0, a, b, c, d)
    B = -(
        (b - 2 * c + 2 * (c - 3 * d) * math.log(V0) + 3 * d * math.log(V0) ** 2) / V0
    )
    B = B * 160.2176621
    BP = (
        b - 4 * c + 6 * d + 2 * (c - 6 * d) * math.log(V0) + 3 * d * math.log(V0) ** 2
    ) / (b - 2 * c + 2 * (c - 3 * d) * math.log(V0) + 3 * d * math.log(V0) ** 2)
    B2P = (
        2
        * V0
        * (
            2 * c ** 2
            - 3 * b * d
            + 18 * d ** 2
            - 6 * c * d
            + 6 * (c * d - 3 * d ** 2) * math.log(V0)
            + 9 * d ** 2 * math.log(V0) ** 2
        )
    ) / (b - 2 * c + 2 * (c - 3 * d) * math.log(V0) + 3 * d * math.log(V0) ** 2) ** 3
    B2P = B2P / 160.2176621
    return V0, E0, B, BP, B2P


def LOG4(volume, energy):
    a, b, c, d = curve_fit(LOG4_equation, volume, energy, p0 = [100, 100, 100, 100])[0]
    volume_range = np.linspace(min(volume), max(volume), 1000)

    energy_eos = LOG4_equation(volume_range, a, b, c, d)
    pressure_eos = -1 * 160.2176621 * LOG4_derivative(volume_range, b, c, d)
    V0, E0, B, BP, B2P = LOG4_eos_parameters(volume_range, a, b, c, d)
    eos_parameters = np.array([V0, E0, B, BP, B2P])

    return eos_parameters, volume_range, energy_eos, pressure_eos


def LOG5_equation(volume, a, b, c, d, e):
    energy = (
        a
        + b * np.log(volume)
        + c * np.log(volume) ** 2
        + d * np.log(volume) ** 3
        + e * np.log(volume) ** 4
    )
    return energy


def LOG5_derivative(volume, b, c, d, e):
    energy = (
        b
        + 2 * c * np.log(volume)
        + 3 * d * np.log(volume) ** 2
        + 4 * e * np.log(volume) ** 3
    ) / volume
    return energy


def LOG5_eos_parameters(volume_range, a, b, c, d, e):
    function = (
        lambda volume_range: (
            -(
                (
                    b
                    + 2 * c * math.log(volume_range)
                    + 3 * d * math.log(volume_range) ** 2
                    + 4 * e * math.log(volume_range) ** 3
                )
                / volume_range
            )
        )
        * 160.2176621
    )

    V0 = fsolve(function, np.mean(volume_range))[0]
    E0 = LOG5_equation(V0, a, b, c, d, e)

    B = -(
        (
            b
            - 2 * c
            + 2 * (c - 3 * d) * math.log(V0)
            + 3 * (d - 4 * e) * math.log(V0) ** 2
            + 4 * e * math.log(V0) ** 3
        )
        / V0
    )
    B = B * 160.2176621
    BP = (
        b
        - 4 * c
        + 6 * d
        + 2 * (c - 6 * d + 12 * e) * math.log(V0)
        + 3 * (d - 8 * e) * math.log(V0) ** 2
        + 4 * e * math.log(V0) ** 3
    ) / (
        b
        - 2 * c
        + 2 * (c - 3 * d) * math.log(V0)
        + 3 * (d - 4 * e) * math.log(V0) ** 2
        + 4 * e * math.log(V0) ** 3
    )
    B2P = (
        2
        * V0
        * (
            2 * c ** 2
            - 3 * b * d
            + 18 * d ** 2
            + 12 * b * e
            - 6 * c * (d + 4 * e)
            + 6 * (c * d - 3 * d ** 2 - 2 * b * e + 12 * d * e) * math.log(V0)
            + 9 * (d - 4 * e) ** 2 * math.log(V0) ** 2
            + 24 * (d - 4 * e) * e * math.log(V0) ** 3
            + 24 * e ** 2 * math.log(V0) ** 4
        )
    ) / (
        b
        - 2 * c
        + 2 * (c - 3 * d) * math.log(V0)
        + 3 * (d - 4 * e) * math.log(V0) ** 2
        + 4 * e * math.log(V0) ** 3
    ) ** 3
    B2P = B2P / 160.2176621
    return V0, E0, B, BP, B2P


def LOG5(volume, energy):
    a, b, c, d, e = curve_fit(LOG5_equation, volume, energy, , p0 = [100, 100, 100, 100, 100])[0]
    volume_range = np.linspace(min(volume), max(volume), 1000)

    energy_eos = LOG5_equation(volume_range, a, b, c, d, e)
    pressure_eos = -1 * 160.2176621 * LOG5_derivative(volume_range, b, c, d, e)
    V0, E0, B, BP, B2P = LOG5_eos_parameters(volume_range, a, b, c, d, e)
    eos_parameters = np.array([V0, E0, B, BP, B2P])

    return eos_parameters, volume_range, energy_eos, pressure_eos


def murnaghan_eq(xini, Data):
    V = xini[0]
    E0 = xini[1]
    B = xini[2]
    bp = xini[3]
    volume_range = Data[:, 0]
    y = Data[:, 1]
    eng = (
        E0
        - (B * V) / (-1 + bp)
        + (B * (1 + (V / volume_range) ** bp / (-1 + bp)) * volume_range) / bp
    )
    return eng - y


def murnaghan(volume, energy):
    volume_range = np.linspace(min(volume), max(volume), 1000)

    Data = np.vstack((volume, energy))
    Data = Data.T

    [eos_parameters, volume_range, energy_eos, pressure_eos] = mBM4(volume, energy)
    xini = [
        eos_parameters[0],
        eos_parameters[1],
        eos_parameters[2] / 160.2176621,
        eos_parameters[3],
    ]
    [xout, resnorm] = leastsq(murnaghan_eq, xini, Data)

    V = xout[0]
    E0 = xout[1]
    B = xout[2]
    bp = xout[3]

    energy_eos = (
        E0
        - (B * V) / (-1 + bp)
        + (B * (1 + (V / volume_range) ** bp / (-1 + bp)) * volume_range) / bp
    )

    eos_parameters = np.array([V, E0, B * 160.2176621, bp, 0])

    pressure_eos = 160.2176621 * (B * (-1 + (V / volume_range) ** bp)) / bp

    return eos_parameters, volume_range, energy_eos, pressure_eos


def vinet_eq(xini, Data):
    V = xini[0]
    E0 = xini[1]
    B = xini[2]
    bp = xini[3]
    volume_range = Data[:, 0]
    y = Data[:, 1]
    eng = (
        E0
        + (4 * B * V) / (-1 + bp) ** 2
        - (4 * B * V * (1 + (3 * (-1 + bp) * (-1 + (volume_range / V) ** (1 / 3))) / 2))
        / (
            (-1 + bp) ** 2
            * np.exp((3 * (-1 + bp) * (-1 + (volume_range / V) ** (1 / 3))) / 2)
        )
    )
    return eng - y


def vinet(volume, energy):
    volume_range = np.linspace(min(volume), max(volume), 1000)

    Data = np.vstack((volume, energy))
    Data = Data.T

    [eos_parameters, volume_range, energy_eos, pressure_eos] = mBM4(volume, energy)
    xini = [
        eos_parameters[0],
        eos_parameters[1],
        eos_parameters[2] / 160.2176621,
        eos_parameters[3],
    ]
    [xout, resnorm] = leastsq(vinet_eq, xini, Data)
    V = xout[0]
    E0 = xout[1]
    B = xout[2]
    bp = xout[3]

    energy_eos = (
        E0
        + (4 * B * V) / (-1 + bp) ** 2
        - (4 * B * V * (1 + (3 * (-1 + bp) * (-1 + (volume_range / V) ** (1 / 3))) / 2))
        / (
            (-1 + bp) ** 2
            * np.exp((3 * (-1 + bp) * (-1 + (volume_range / V) ** (1 / 3))) / 2)
        )
    )

    b2p = (19 - 18 * bp - 9 * bp**2) / (36 * B)
    eos_parameters = np.array([V, E0, B * 160.2176621, bp, b2p / 160.2176621])

    pressure_eos = (
        160.2176621
        * (-3 * B * (-1 + (volume_range / V) ** (1 / 3)))
        / (
            np.exp((3 * (-1 + bp) * (-1 + (volume_range / V) ** (1 / 3))) / 2)
            * (volume_range / V) ** (2 / 3)
        )
    )

    return eos_parameters, volume_range, energy_eos, pressure_eos


def morse_eq(xini, Data):
    V = xini[0]
    E0 = xini[1]
    B = xini[2]
    bp = xini[3]

    a = E0 + (9 * B * V) / (2 * (-1 + bp) ** 2)
    b = (-9 * B * np.exp(-1 + bp) * V) / (-1 + bp) ** 2
    c = (9 * B * np.exp(-2 + 2 * bp) * V) / (2 * (-1 + bp) ** 2)
    d = (1 - bp) / V ** (1 / 3)
    volume_range = Data[:, 0]
    y = Data[:, 1]
    eng = (
        a
        + b * np.exp(d * volume_range ** (1 / 3))
        + c * np.exp(2 * d * volume_range ** (1 / 3))
    )
    return eng - y


def morse(volume, energy):
    volume_range = np.linspace(min(volume), max(volume), 1000)

    Data = np.vstack((volume, energy))
    Data = Data.T

    [eos_parameters, volume_range, energy_eos, pressure_eos] = mBM4(volume, energy)
    xini = [
        eos_parameters[0],
        eos_parameters[1],
        eos_parameters[2] / 160.2176621,
        eos_parameters[3],
    ]
    [xout, resnorm] = leastsq(morse_eq, xini, Data)
    V = xout[0]
    E0 = xout[1]
    B = xout[2]
    bp = xout[3]

    a = E0 + (9 * B * V) / (2 * (-1 + bp) ** 2)
    b = (-9 * B * np.exp(-1 + bp) * V) / (-1 + bp) ** 2
    c = (9 * B * np.exp(-2 + 2 * bp) * V) / (2 * (-1 + bp) ** 2)
    d = (1 - bp) / V ** (1 / 3)

    energy_eos = (
        a
        + b * np.exp(d * volume_range ** (1 / 3))
        + c * np.exp(2 * d * volume_range ** (1 / 3))
    )

    b2p = (5 - 5 * bp - 2 * bp**2) / (9 * B)
    eos_parameters = np.array([V, E0, B * 160.2176621, bp, b2p / 160.2176621])

    pressure_eos = (
        -160.2176621
        * (
            d
            * np.exp(d * volume_range ** (1 / 3))
            * (b + 2 * c * np.exp(d * volume_range ** (1 / 3)))
        )
        / (3 * volume_range ** (2 / 3))
    )

    return eos_parameters, volume_range, energy_eos, pressure_eos


def fit_to_all_eos(df):
    """Fits the volume and energies of configurations to all EOS functions and returns the results in a dataframe.

    Args:
        df (pandas.DataFrame): Dataframe frome workflows.extract_configuration_data that contains the volumes,
        energies, and number of atoms of each configuration.

    Returns:
        eos_df (pandas.DataFrame): contains all columns.
        eos_parameters_df (pandas.DataFrame): only contains the EOS parameters.
    """

    eos_df = pd.DataFrame(
        columns=[
            "config",
            "EOS",
            "V0",
            "E0",
            "B",
            "BP",
            "volumes",
            "energies",
            "pressures",
            "number_of_atoms",
        ]
    )
    eos_functions = [mBM4, mBM5, BM4, BM5, LOG4, LOG5, murnaghan, vinet, morse]

    for config in df["config"].unique():
        config_df = df[df["config"] == config]
        volumes = config_df["volume"].values
        energies = config_df["energy"].values
        number_of_atoms = config_df["number_of_atoms"].values

        for eos_function in eos_functions:
            eos_parameters, volume_range, energy_eos, pressure_eos = eos_function(
                volumes, energies
            )
            eos_name = eos_function.__name__

            eos_df = pd.concat(
                [
                    eos_df,
                    pd.DataFrame(
                        [
                            [
                                config,
                                eos_name,
                                eos_parameters[0],
                                eos_parameters[1],
                                eos_parameters[2],
                                eos_parameters[3],
                                volume_range,
                                energy_eos,
                                pressure_eos,
                                number_of_atoms,
                            ]
                        ],
                        columns=[
                            "config",
                            "EOS",
                            "V0",
                            "E0",
                            "B",
                            "BP",
                            "volumes",
                            "energies",
                            "pressures",
                            "number_of_atoms",
                        ],
                    ),
                ],
                ignore_index=True,
            )

    eos_parameters_df = eos_df.drop(
        columns=["volumes", "energies", "pressures", "number_of_atoms"]
    )

    return eos_df, eos_parameters_df


# TODO: review
def convert_input_files_to_df(input_files, left_col, right_col):
    """
    The input_files should be a list of strings containing the file names of the input files

    the name of each input files should end in'_x' where x is the config_name ex:
        str_0, str_1, str_2, ...
        volume_energy_0, volume_energy_1, volume_energy_2, ...

    The contents of the input files should be organized as two columns separated by a space
    and not contain any headers ex:
        1.0 2.0
        2.0 3.0
        3.0 4.0
        ...
    the data reader is np.loadtxt()

    left_col is the type of data in the left column ex: 'volume'
    right_col is the type of data in the right column ex: 'energy'
    """
    df = pd.DataFrame(columns=["config", left_col, right_col])
    for input_file in input_files:
        config = os.path.splitext(os.path.basename(input_file))[0]
        if "_" in config:
            config = config.split("_")[-1]
        data = np.loadtxt(input_file)
        left_data = data[:, 0]
        right_data = data[:, 1]
        for i in range(len(left_data)):
            df.loc[len(df)] = {
                "config": config,
                left_col: left_data[i],
                right_col: right_data[i],
            }
    return df


# TODO: review
def select_data(df, selection_dict):
    """
    the selection_dict should be a dictionary with the following format:
    selection_dict = {10: [0,1,2,3],
                        11: [0,1,2,3],
                        12: [0,1,2,3],
                        ...}
    where the keys are the config # and the values are the volumes 0=lowest
    volume, 1=second lowest volume, etc.
    """
    # first rank the volumes from lowest to highest
    df["volume_rank"] = df.groupby("config")["volume"].rank(method="dense").astype(int)
    print(df)
    selected_data = pd.DataFrame()  # Initialize selected_data variable
    for config in selection_dict.keys():
        for volume_rank in selection_dict[config]:
            selected_data = pd.concat(
                [
                    selected_data,
                    df[(df["config"] == config) & (df["volume_rank"] == volume_rank)],
                ],
                ignore_index=True,
            )
    return selected_data


# TODO: review
def plot_mv(df, show_fig=True):
    """
    data may be a single pandas data frame or a list of pandas data frames
    data may also be a list of input_file names as strings ex:
        ['str_0', 'str_1', 'str_2', ...]

    Not sure if a list of dataframe will actually work. the function simply
    concats them all together # TODO: test this

    df is a data frame with columns ['config', '# of ion', 'volume', 'tot']
    breaks if missing these columns
    """

    fig = px.line(
        df,
        x="volume",
        y="tot",
        color="# of ion",
        symbol="# of ion",
        hover_data=["config", "# of ion", "volume", "tot"],
        template="plotly_white",
    )
    fig.update_layout(
        title="Mag-V", xaxis_title="Volume [A^3]", yaxis_title="Magnetic Moment [mu_B]"
    )

    fig.update_yaxes(nticks=10)
    fig.update_xaxes(nticks=10)

    # Loop over each trace and update dash length
    for i, trace in enumerate(fig.data):
        dash_length = (
            f"{2+(i+1)}px,{2+2*(i+1)}px"  # Dash length changes with each iteration
        )
        fig.data[-i - 1].update(
            mode="markers+lines",
            marker=dict(size=8, line=dict(width=1), opacity=0.5),
            line=dict(width=3, dash=dash_length),
        )

    if show_fig:
        fig.show()
    return fig
    # determine the type of data and how to handle it.
    if isinstance(data, pd.DataFrame):
        df = data
    elif isinstance(data, list) and all(
        type(elem) == type(data[0]) for elem in data
    ):  # check if each elem of the list is the same type as the zeroth element
        if isinstance(data[0], pd.DataFrame):
            df = pd.concat(data, ignore_index=True)
        elif isinstance(data[0], str):
            df = convert_input_files_to_df(data, left_col, right_col)
            print(df)
    else:
        raise ValueError(
            "data must be a pandas DataFrame or a list of pandas DataFrames or a list of input_file names as strings"
        )

    # create a data frame with the eos fits for each config
    if eos_fitting != None:
        eos_df = fit_to_all_eos(df)

    # plot the data
    unique_configs = df["config"].unique()
    fig = go.Figure()
    for config in df["config"].unique():
        config_df = df[df["config"] == config]
        if per_atom == False:
            x = config_df["volume"]
            y = config_df["energy"]
        elif per_atom == True:
            x = config_df["volume"] / config_df["number_of_atoms"]
            y = config_df["energy"] / config_df["number_of_atoms"]
        else:
            print("per_atom must be True or False")
        fig.add_trace(
            go.Scatter(
                x=x,
                y=y,
                mode="markers",
                marker=dict(
                    colorscale="Viridis",
                    symbol="circle",  # Use the symbol from the dictionary
                    opacity=0.5,
                    size=7,
                    line=dict(width=1, color="DarkSlateGrey"),  # Add an outline
                ),
                legendgroup="EOS",
                name=f"Config {config}",
            )
        )
    if per_atom == False:
        fig.update_layout(
            title="E-V",
            xaxis_title="Volume [Å^3]",
            yaxis_title="Energy (eV)",
            template="plotly_white",
        )
    elif per_atom == True:
        fig.update_layout(
            title="E-V",
            xaxis_title="Volume [Å^3/atom]",
            yaxis_title="Energy (eV/atom)",
            template="plotly_white",
        )
    else:
        print("per_atom must be True or False")

    # loop over configs in the eos data frame and plot the eos fits
    if eos_fitting != None:
        for config in eos_df["config"].unique():
            eos_config_df = eos_df[eos_df["config"] == config]
            if eos_fitting in eos_config_df["eos_name"].unique():
                eos_name_df = eos_config_df[eos_config_df["eos_name"] == eos_fitting]
                if per_atom == False:
                    fig.add_trace(
                        go.Scatter(
                            x=eos_name_df["volumes"].values[0],
                            y=eos_name_df["energies"].values[0],
                            mode="lines",
                            name=f"{eos_fitting} fit",
                            line=dict(width=1),
                            legendgroup="data",
                        )
                    )
                elif per_atom == True:
                    fig.add_trace(
                        go.Scatter(
                            x=eos_name_df["volumes"].values[0]
                            / eos_name_df["number_of_atoms"].values[0][0],
                            y=eos_name_df["energies"].values[0]
                            / eos_name_df["number_of_atoms"].values[0][0],
                            mode="lines",
                            name=f"{eos_fitting} fit",
                            line=dict(width=1),
                            legendgroup="data",
                        )
                    )
                # plot the minimum energy data point for each config from the fitting equation
                if highlight_minimum == True:
                    min_energy = min(eos_name_df["energies"].values[0])
                    volume_at_min_energy = eos_name_df["volumes"].values[0][
                        np.where(eos_name_df["energies"].values[0] == min_energy)[0][0]
                    ]
                    if per_atom == False:
                        fig.add_trace(
                            go.Scatter(
                                x=[volume_at_min_energy],
                                y=[min_energy],
                                mode="markers",
                                name=f"{eos_fitting} min energy",
                                marker=dict(color="black", size=10, symbol="cross"),
                                legendgroup="minimum",
                            )
                        )
                    elif per_atom == True:
                        fig.add_trace(
                            go.Scatter(
                                x=[
                                    volume_at_min_energy
                                    / eos_name_df["number_of_atoms"].values[0][0]
                                ],
                                y=[
                                    min_energy
                                    / eos_name_df["number_of_atoms"].values[0][0]
                                ],
                                mode="markers",
                                name=f"{eos_fitting} min energy",
                                marker=dict(color="black", size=10, symbol="cross"),
                                legendgroup="minimum",
                            )
                        )
                    else:
                        print("per_atom must be True or False")
                elif highlight_minimum == False:
                    pass
                else:
                    print("highlight_minimum must be True or False")
            elif eos_fitting == "all":
                for eos_name in eos_config_df["eos_name"].unique():
                    eos_name_df = eos_config_df[eos_config_df["eos_name"] == eos_name]
                    if per_atom == False:
                        fig.add_trace(
                            go.Scatter(
                                x=eos_name_df["volumes"].values[0],
                                y=eos_name_df["energies"].values[0],
                                mode="lines",
                                name=f"{eos_name} fit",
                                line=dict(width=1),
                                legendgroup="eos",
                            )
                        )
                    elif per_atom == True:
                        fig.add_trace(
                            go.Scatter(
                                x=eos_name_df["volumes"].values[0]
                                / eos_name_df["number_of_atoms"].values[0][0],
                                y=eos_name_df["energies"].values[0]
                                / eos_name_df["number_of_atoms"].values[0][0],
                                mode="lines",
                                name=f"{eos_name} fit",
                                line=dict(width=1),
                                legendgroup="eos",
                            )
                        )
                    else:
                        print("per_atom must be True or False")
                    # plot the minimum energy data point for each config from the fitting equation
                    if highlight_minimum == True:
                        min_energy = min(eos_name_df["energies"].values[0])
                        volume_at_min_energy = eos_name_df["volumes"].values[0][
                            np.where(eos_name_df["energies"].values[0] == min_energy)[
                                0
                            ][0]
                        ]
                        if per_atom == False:
                            fig.add_trace(
                                go.Scatter(
                                    x=[volume_at_min_energy],
                                    y=[min_energy],
                                    mode="markers",
                                    name=f"{eos_name} min energy",
                                    marker=dict(color="black", size=8, symbol="cross"),
                                    legendgroup="minimum",
                                )
                            )
                        elif per_atom == True:
                            fig.add_trace(
                                go.Scatter(
                                    x=[
                                        volume_at_min_energy
                                        / eos_name_df["number_of_atoms"].values[0][0]
                                    ],
                                    y=[
                                        min_energy
                                        / eos_name_df["number_of_atoms"].values[0][0]
                                    ],
                                    mode="markers",
                                    name=f"{eos_name} min energy",
                                    marker=dict(color="black", size=8, symbol="cross"),
                                    legendgroup="minimum",
                                )
                            )
                        else:
                            print("per_atom must be True or False")
            elif eos_fitting == None:
                pass
            else:
                print(
                    f"Warning: eos_fitting '{eos_fitting}' not found in eos_df. Skipping."
                )
    fig.update_layout(
        plot_bgcolor="white", width=800, height=600, margin=dict(l=80, r=30, t=80, b=80)
    )
    fig.update_yaxes(
        showline=True,  # add line at x=0
        linecolor="black",
        linewidth=2.4,
        ticks="inside",
        mirror="allticks",  # add ticks to top/right axes
        tickwidth=2.4,
        tickcolor="black",
        showgrid=False,
    )
    fig.update_xaxes(
        showline=True,
        showticklabels=True,
        linecolor="black",
        linewidth=2.4,
        ticks="inside",
        mirror="allticks",
        tickwidth=2.4,
        tickcolor="black",
        showgrid=False,
    )
    if show_fig:
        fig.show()
    return fig


def assign_colors_to_configs(df, alpha=1, cmap="plotly"):
    unique_configs = df["config"].unique()

    if cmap == "plotly":
        colors = px.colors.qualitative.Plotly
        colors = [
            "#636EFA",
            "#EF553B",
            "#00CC96",
            "#AB63FA",
            "#FFA15A",
            "#19D3F3",
            "#FF6692",
            "#B6E880",
            "#FF97FF",
            "#FECB52",
        ]
        colors = [
            f"rgba({int(color[1:3], 16)}, {int(color[3:5], 16)}, {int(color[5:7], 16)}, {alpha})"
            for color in colors
        ]

    elif cmap == "distinctipy":
        colors = get_colors(len(unique_configs))
        colors = [
            f"rgba({color[0]}, {color[1]}, {color[2]}, {alpha})" for color in colors
        ]
    else:
        print("cmap must be 'plotly' or 'distinctipy'")

    config_colors = {
        config: colors[i % len(colors)] for i, config in enumerate(unique_configs)
    }
    return config_colors


def assign_marker_symbols_to_configs(df):
    unique_configs = df["config"].unique()
    symbols = [
        "circle",
        "square",
        "diamond",
        "x",
        "triangle-up",
        "triangle-down",
        "triangle-left",
        "triangle-right",
        "pentagon",
        "hexagon",
        "octagon",
        "star",
        "hexagram",
        "star-triangle-up",
        "star-triangle-down",
        "star-square",
        "star-diamond",
        "diamond-tall",
        "diamond-wide",
        "hourglass",
        "bowtie",
        "circle-cross",
        "circle-x",
        "square-cross",
        "square-x",
        "diamond-cross",
        "diamond-x",
        "cross-thin",
        "x-thin",
        "asterisk",
        "hash",
        "y-up",
        "y-down",
        "y-left",
        "y-right",
        "line-ew",
        "line-ns",
        "line-ne",
        "line-nw",
    ]
    config_symbols = {
        config: symbols[i % len(symbols)] for i, config in enumerate(unique_configs)
    }
    return config_symbols


def plot_ev(
    data,
    eos_fitting="BM4",
    highlight_minimum=True,
    per_atom=False,
    title=None,
    show_fig=True,
    left_col="volume",
    right_col="energy",
    cmap="plotly",
    marker_alpha=1,
    marker_size=10,
):
    """_summary_

    Args:
        data (pandas.DataFrame, list of pandas.DataFrame, or list of str): Data must be a pandas
        DataFrame, list of pandas DataFrames, or a list of input_file names as strings containing the
        volumes, energies, and number of atoms of each configuration.
        eos_fitting (str, optional): EOS name. Defaults to "BM4".
        highlight_minimum (bool, optional): Defaults to True.
        per_atom (bool, optional):Defaults to False.
        title (_type_, optional): Defaults to None.
        show_fig (bool, optional): Defaults to True.
        left_col (str, optional): Defaults to "volume".
        right_col (str, optional): Defaults to "energy".
        cmap (str, optional): Defaults to 'plotly'.
        marker_alpha (int, optional): Defaults to 1.
        marker_size (int, optional): Defaults to 10.

    Returns:
        fig (plotly.graph_objs._figure.Figure): A Plotly figure.
    """

    # Check if data is a pandas DataFrame or a list of pandas DataFrames
    if isinstance(data, pd.DataFrame):
        df = data

    # Check if each element of the list is the same type as the zeroth element
    elif isinstance(data, list) and all(
        type(element) == type(data[0]) for element in data
    ):
        if isinstance(data[0], pd.DataFrame):
            df = pd.concat(data, ignore_index=True)
        elif isinstance(data[0], str):
            df = convert_input_files_to_df(data, left_col, right_col)

    else:
        raise ValueError(
            "data must be a pandas DataFrame, list of pandas DataFrames, or a list of input_file names as strings"
        )

    # Create a data frame with the eos fits for each config
    if eos_fitting != None:
        eos_df, _ = fit_to_all_eos(df)

    # Assign colors and symbols
    config_colors = assign_colors_to_configs(df, alpha=marker_alpha, cmap=cmap)
    config_symbols = assign_marker_symbols_to_configs(df)

    # Plot the data
    fig = go.Figure()
    fig.update_layout(
        font=dict(
            family="Devaju Sans",
        )
    )

    for config in df["config"].unique():
        config_df = df[df["config"] == config]

        if isinstance(per_atom, bool):
            x = config_df["volume"]
            y = config_df["energy"]

            if per_atom:
                x = x / config_df["number_of_atoms"]
                y = y / config_df["number_of_atoms"]
        else:
            raise ValueError("per_atom must be True or False")

        fig.add_trace(
            go.Scatter(
                x=x,
                y=y,
                mode="markers",
                marker=dict(
                    size=marker_size,
                    color=config_colors[config],
                    symbol=config_symbols[config],
                ),
                legendgroup="EOS",
                name=f"Config {config}",
            )
        )

    if isinstance(per_atom, bool):
        atom_suffix = "/atom" if per_atom else ""
        fig.update_xaxes(
            title=dict(
                text=f"Volume (Å<sup>3</sup>{atom_suffix})",
                font=dict(size=22, color="rgb(0,0,0)"),
            )
        )
        fig.update_yaxes(
            title=dict(
                text=f"Energy (eV{atom_suffix})", font=dict(size=22, color="rgb(0,0,0)")
            )
        )

    # Loop over configs in the eos data frame and plot the eos fits
    if eos_fitting != None:
        for config in eos_df["config"].unique():
            eos_config_df = eos_df[eos_df["config"] == config]
            if eos_fitting in eos_config_df["EOS"].unique():
                eos_name_df = eos_config_df[eos_config_df["EOS"] == eos_fitting]

                x = eos_name_df["volumes"].values[0]
                y = eos_name_df["energies"].values[0]

                if per_atom:
                    num_atoms = eos_name_df["number_of_atoms"].values[0][0]
                    x = x / num_atoms
                    y = y / num_atoms

                fig.add_trace(
                    go.Scatter(
                        x=x,
                        y=y,
                        mode="lines",
                        name=f"{eos_fitting} fit",
                        line=dict(width=1.75, color=config_colors[config]),
                        legendgroup="data",
                        showlegend=False,
                    )
                )

                # Plot the equilibrium energy and volume for each config
                if highlight_minimum == True:
                    min_energy = min(eos_name_df["energies"].values[0])
                    volume_at_min_energy = eos_name_df["volumes"].values[0][
                        np.where(eos_name_df["energies"].values[0] == min_energy)[0][0]
                    ]

                    x = volume_at_min_energy
                    y = min_energy

                    if per_atom:
                        num_atoms = eos_name_df["number_of_atoms"].values[0][0]
                        x = x / num_atoms
                        y = y / num_atoms

                    fig.add_trace(
                        go.Scatter(
                            x=[x],
                            y=[y],
                            mode="markers",
                            name=f"{eos_fitting} min energy",
                            marker=dict(
                                color="black", size=marker_size, symbol="cross"
                            ),
                            legendgroup="minimum",
                            showlegend=False,
                        )
                    )

                elif highlight_minimum == False:
                    pass

                else:
                    raise ValueError("highlight_minimum must be True or False")

            # TODO: Do we really need all?
            elif eos_fitting == "all":
                for eos_name in eos_config_df["EOS"].unique():
                    eos_name_df = eos_config_df[eos_config_df["EOS"] == eos_name]

                    if per_atom == False:
                        fig.add_trace(
                            go.Scatter(
                                x=eos_name_df["volumes"].values[0],
                                y=eos_name_df["energies"].values[0],
                                mode="lines",
                                name=f"{eos_name} fit",
                                line=dict(width=1),
                                legendgroup="eos",
                                showlegend=False,
                            )
                        )

                    elif per_atom == True:
                        fig.add_trace(
                            go.Scatter(
                                x=eos_name_df["volumes"].values[0]
                                / eos_name_df["number_of_atoms"].values[0][0],
                                y=eos_name_df["energies"].values[0]
                                / eos_name_df["number_of_atoms"].values[0][0],
                                mode="lines",
                                name=f"{eos_name} fit",
                                line=dict(width=1),
                                legendgroup="eos",
                                showlegend=False,
                            )
                        )

                    # Plot the minimum energy data point for each config from the fitting equation
                    if highlight_minimum == True:
                        min_energy = min(eos_name_df["energies"].values[0])
                        volume_at_min_energy = eos_name_df["volumes"].values[0][
                            np.where(eos_name_df["energies"].values[0] == min_energy)[
                                0
                            ][0]
                        ]
                        if per_atom == False:
                            fig.add_trace(
                                go.Scatter(
                                    x=[volume_at_min_energy],
                                    y=[min_energy],
                                    mode="markers",
                                    name=f"{eos_name} min energy",
                                    marker=dict(
                                        color="black", size=marker_size, symbol="cross"
                                    ),
                                    legendgroup="minimum",
                                    showlegend=False,
                                )
                            )
                        elif per_atom == True:
                            fig.add_trace(
                                go.Scatter(
                                    x=[
                                        volume_at_min_energy
                                        / eos_name_df["number_of_atoms"].values[0][0]
                                    ],
                                    y=[
                                        min_energy
                                        / eos_name_df["number_of_atoms"].values[0][0]
                                    ],
                                    mode="markers",
                                    name=f"{eos_name} min energy",
                                    marker=dict(
                                        color="black", size=marker_size, symbol="cross"
                                    ),
                                    legendgroup="minimum",
                                    showlegend=False,
                                )
                            )

            elif eos_fitting == None:
                pass

            else:
                print(
                    f"Warning: eos_fitting '{eos_fitting}' not found in eos_df. Skipping."
                )
                sys.exit(1)

    axis_params = dict(
        showline=True,
        linecolor="black",
        linewidth=1,
        ticks="outside",
        mirror="allticks",
        tickwidth=1,
        tickcolor="black",
        showgrid=False,
        tickfont=dict(color="rgb(0,0,0)", size=20),
    )

    fig.update_layout(
        plot_bgcolor="white",
        width=840,
        height=600,
        legend=dict(font=dict(size=20, color="black")),
        xaxis=axis_params,
        yaxis=axis_params,
    )

    if title != None:
        fig.update_layout(
            title=dict(text=title, x=0.5, font=dict(color="rgb(0,0,0)", size=30))
        )

    if show_fig:
        fig.show()

    return fig


def plot_energy_difference(
    df,
    reference_config,
    per_atom=False,
    show_fig=True,
    convert_to_mev=False,
    volume_precision=0.0001,
    title=None,
    marker_alpha=1,
    cmap="plotly",
    marker_size=10,
):
    """Takes a dataframe and plots the energy difference with respect to a reference configuration
    as a function of volume. Utilizes plot_ev() for the actual plotting.

    Args:
        df (pandas.DataFrame): dataframe containing the volumes, energies, and number of atoms of each
        configuration.
        reference_config (str): name of the configuration to be used as the reference state
        per_atom (bool, optional): Defaults to False.
        show_fig (bool, optional): Defaults to True.
        convert_to_mev (bool, optional): Defaults to False.
        title (_type_, optional): Defaults to None.
        marker_alpha (int, optional): Defaults to 1.
        cmap (str, optional): Defaults to 'plotly'.
        marker_size (int, optional): Defaults to 10.

    Returns:
        fig (plotly.graph_objs._figure.Figure): A Plotly figure.
    """

    df_list = []
    for config in df["config"].unique():
        df_list.append(df[df["config"] == config].reset_index(drop=True))
        if config == reference_config:
            reference_df = df[df["config"] == config].reset_index(drop=True)

    # Subtract reference energies
    missing_volumes = []
    for df_el in df_list:
        for i, row in df_el.iterrows():
            try:
<<<<<<< HEAD
                reference_energy = reference_df[
                    reference_df["volume"] == row["volume"]
                ]["energy"].values[0]
                df_el.at[i, "energy"] = row["energy"] - reference_energy
=======
                reference_energy = reference_df[np.isclose(reference_df['volume'], row['volume'], atol=volume_precision)]['energy'].values[0]
                df_el.at[i, 'energy'] = row['energy'] - reference_energy
>>>>>>> f57062cb
            except Exception as e:
                missing_volumes.append((row["config"], row["volume"]))
    if missing_volumes:
        print(f"Warning: Missing volumes for configurations: {missing_volumes}")

    energy_difference_df = pd.concat(df_list)

    if convert_to_mev == True:
        energy_difference_df["energy"] *= 1000

    # plot energy difference vs volume
    fig = plot_ev(
        energy_difference_df,
        eos_fitting=None,
        per_atom=per_atom,
        show_fig=False,
        title=title,
        cmap=cmap,
        marker_alpha=marker_alpha,
        marker_size=marker_size,
    )

    fig.update_layout(
        font=dict(
            family="Devaju Sans",
        )
    )

    unit = "meV" if convert_to_mev else "eV"
    per_atom_suffix = "/atom" if per_atom else ""
    title_text = f"ΔEnergy ({unit}{per_atom_suffix})"

    fig.update_yaxes(
        title=dict(text=title_text, font=dict(size=22, color="rgb(0,0,0)"))
    )

    if show_fig:
        fig.show()

    # Plot a horizontal line a y=0
    fig.add_shape(
        type="line",
        xref="x",
        yref="y",
        x0=min(fig.data[0].x * 0.95),
        x1=max(fig.data[0].x * 1.05),
        y0=0,
        y1=0,
        line=dict(
            color="black",
            width=2,
            dash="dash",
        ),
    )

    return fig


# TODO: review
def plot_config_energy(
    df, number_of_lowest_configs=5, show_fig=True, xmax=None, ymax=None
):
    new_df = df
    try:
        new_df = df.drop("# of ion", axis=1)
        new_df = new_df.drop("tot", axis=1)
        new_df = new_df.drop_duplicates()
        new_df["energy_per_atom"] = new_df["energy"] / new_df["number_of_atoms"]
        new_df = new_df.nsmallest(number_of_lowest_configs, "energy_per_atom").copy()
    except Exception as e:
        print("possible error. Could not strip magnetic data: ", e)
        new_df["energy_per_atom"] = new_df["energy"] / new_df["number_of_atoms"]
        new_df = df.nsmallest(number_of_lowest_configs, "energy_per_atom").copy()
    new_df["energy_difference"] = (
        new_df["energy_per_atom"] - new_df["energy_per_atom"].min()
    ) * 1000
    new_df = new_df.reset_index(drop=True)
    new_df["rank"] = new_df["energy_difference"].rank(method="min") - 1
    if xmax == None:
        xmax = new_df["rank"].max()
    if ymax == None:
        max_energy_difference = new_df["energy_difference"].max()
        # Get the order of magnitude of the max_energy_difference
        rounding_order_of_magnitude = 10 ** (len(str(int(max_energy_difference))) - 2)

        # Round up to the nearest order of magnitude
        ymax = (
            math.ceil(max_energy_difference / rounding_order_of_magnitude)
            * rounding_order_of_magnitude
        )

        # Get the next multiple of order of magnitude with the second digit being 0
        ymax = ((ymax // rounding_order_of_magnitude) + 1) * rounding_order_of_magnitude
    fig = px.scatter(
        new_df, x="rank", y="energy_difference", color="config", template="plotly_white"
    )
    fig.update_traces(
        marker=dict(size=5, symbol="cross-thin-open", color="blue"),
        selector=dict(mode="markers"),
    )
    fig.update_layout(
        title="Configuration Energy",
        xaxis_title="Configuration",
        yaxis_title="Energy difference (meV/atom)",
    )
    fig.update_layout(showlegend=False)
    fig.update_layout(
        title_text="Configuration Energy",
        plot_bgcolor="white",
        width=600,
        height=600,
        margin=dict(l=80, r=30, t=80, b=80),
    )
    fig.update_yaxes(
        range=[0, ymax],
        showline=True,  # add line at x=0
        linecolor="black",
        linewidth=2.4,
        ticks="inside",
        mirror="allticks",  # add ticks to top/right axes
        tickwidth=2.4,
        tickcolor="black",
        showgrid=False,
    )
    fig.update_xaxes(
        range=[0, xmax],
        showline=True,
        showticklabels=True,
        linecolor="black",
        linewidth=2.4,
        ticks="inside",
        mirror="allticks",
        tickwidth=2.4,
        tickcolor="black",
        showgrid=False,
    )
    if show_fig:
        fig.show()
    return fig


# TODO: review
def plot_energy_histogram(df, nbins=None, show_fig=True):
    try:
        new_df = df.drop("# of ion", axis=1)
        new_df = new_df.drop("tot", axis=1)
        new_df = new_df.drop_duplicates()
        new_df["energy_per_atom"] = new_df["energy"] / new_df["number_of_atoms"]
    except Exception as e:
        print("possible error. Could not strip magnetic data: ", e)
        new_df["energy_per_atom"] = new_df["energy"] / new_df["number_of_atoms"]
    new_df["relative_energy"] = (
        new_df["energy_per_atom"] - new_df["energy_per_atom"].min()
    ) * 1000
    fig = px.histogram(
        new_df, x="relative_energy", nbins=nbins, template="plotly_white"
    )
    print(new_df)
    if show_fig:
        fig.show()<|MERGE_RESOLUTION|>--- conflicted
+++ resolved
@@ -1485,15 +1485,8 @@
     for df_el in df_list:
         for i, row in df_el.iterrows():
             try:
-<<<<<<< HEAD
-                reference_energy = reference_df[
-                    reference_df["volume"] == row["volume"]
-                ]["energy"].values[0]
-                df_el.at[i, "energy"] = row["energy"] - reference_energy
-=======
                 reference_energy = reference_df[np.isclose(reference_df['volume'], row['volume'], atol=volume_precision)]['energy'].values[0]
                 df_el.at[i, 'energy'] = row['energy'] - reference_energy
->>>>>>> f57062cb
             except Exception as e:
                 missing_volumes.append((row["config"], row["volume"]))
     if missing_volumes:
