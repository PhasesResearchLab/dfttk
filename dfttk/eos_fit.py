--- conflicted
+++ resolved
@@ -926,12 +926,7 @@
     }
     return config_symbols
 
-<<<<<<< HEAD
 # TODO: Remove "config" from the legend in the plot
-=======
-
-# TODO: highlight the actual minimum from the fitting
->>>>>>> fdc32c51
 def plot_ev(
     data,
     eos_fitting="BM4",
