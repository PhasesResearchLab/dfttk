--- conflicted
+++ resolved
@@ -199,150 +199,7 @@
     tot_data.reset_index(drop=True, inplace=True)
     return tot_data
 
-
-<<<<<<< HEAD
-=======
-def append_energy_per_atom(df):
-    """
-    I think this function could be replaced by adding this line the the extract_config_data() function
-    or something like that. I'm not sure yet.
-    """
-
-    df["energy_per_atom"] = df["energy"] / df["number_of_atoms"]
-    return df
-
-
-def remove_magmom_data(df):
-    """
-    This function exists because I should not have combined the magmom data for each ion into the main dataframe.
-    Future plans include a redefinition of the extract_config_data() function to return a dataframe with a pointer
-    to another dataframe containing the magmom data for each ion for that volume of that config.
-    """
-
-    try:
-        new_df = df.drop("# of ion", axis=1)
-        new_df = new_df.drop("tot", axis=1)
-        new_df = new_df.drop_duplicates()
-    except Exception as e:
-        print(
-            "There was an error removing the magmom data. Are you sure there was magnetic data in the df? e: ",
-            e,
-        )
-        new_df = df
-    return new_df
-
-
-def get_lowest_atomic_energy_configs(df, number_of_lowest=1):
-    # This function takes a dataframe and returns the rows with the lowest energy per atom
-
-    lowest_energy_configs = df.nsmallest(number_of_lowest, "energy_per_atom")
-    return lowest_energy_configs
-
-
-def extract_config_mv_data(path, ion_list, outcar_name="OUTCAR", contcar_name="CONTCAR"):
-    """
-    ~~~WARNING~~~ The currect intent is to replace this function with extract_config_data()
-    This function grabs the necessary magnetic and volume data from the OUTCAR
-    for each volume and returns a data frame.
-
-    Within the path, there should be folders named vol_0, vol_1, etc.
-
-    There should be no other files or directories in the path with
-    names starting with 'vol_'.
-
-    outcar_name and oszicar_name must be the same in each volume folder.
-
-    Consider adding config_name column to the data frame
-    """
-
-    dfs_list = []
-    # Find the index where "config_" starts and add its length
-    start = path.find("config_") + len("config_")
-    config = path[start:]  # Get the string following "config_"
-    for vol_dir in glob.glob(os.path.join(path, "vol_*")):
-        outcar_path = os.path.join(vol_dir, outcar_name)
-        if not os.path.isfile(outcar_path):
-            print(f"Warning: File {outcar_path} does not exist. Skipping.")
-            continue
-        contcar_path = os.path.join(vol_dir, contcar_name)
-        if not os.path.isfile(contcar_path):
-            print(f"Warning: File {contcar_path} does not exist. Skipping.")
-            continue
-        vol = extract_volume(contcar_path)
-        mag_data = extract_simple_mag_data(ion_list, outcar_path)
-        mag_data["volume"] = vol
-        mag_data["config"] = config
-        dfs_list.append(mag_data)
-    df = (
-        pd.concat(dfs_list, ignore_index=True)
-        .sort_values(by=["volume", "# of ion"])
-        .reset_index(drop=True)
-    )
-    return df
-
-
-def extract_config_data(
-    path, ion_list, outcar_name="OUTCAR", oszicar_name="OSZICAR", contcar_name="CONTCAR"
-): 
-    """
-    !!!Warning!!! this function will soon be deprecated. Use extract_configuration_data() instead if possible.
-
-    This function grabs all necessary data from the OUTCAR
-    for each volume and returns a data frame in the tidy data format.
-
-    TODO: extract the pressure data
-    TODO: extract any other data that might be useful
-
-    Within the path, there should be folders named vol_0, vol_1, etc.
-
-    There should be no other files or directories in the path with
-    names starting with 'vol_'.
-
-    outcar_name and oszicar_name must be the same in each volume folder.
-
-    Consider adding config_name column to the data frame
-    """
-
-    dfs_list = []
-    # Find the index where "config_" starts and add its length
-    start = path.find("config_") + len("config_")
-    config = path[start:]  # Get the string following "config_"
-    for vol_dir in glob.glob(os.path.join(path, "vol_*")):
-
-        outcar_path = os.path.join(vol_dir, outcar_name)
-        if not os.path.isfile(outcar_path):
-            print(f"Warning: File {outcar_path} does not exist. Skipping.")
-            continue
-
-        oszicar_path = os.path.join(vol_dir, oszicar_name)
-        if not os.path.isfile(oszicar_path):
-            print(f"Warning: File {oszicar_path} does not exist. Skipping.")
-            continue
-
-        contcar_path = os.path.join(vol_dir, contcar_name)
-        if not os.path.isfile(contcar_path):
-            print(f"Warning: File {contcar_path} does not exist. Skipping.")
-            continue
-
-        struct = Structure.from_file(contcar_path)
-        number_of_atoms = len(struct.sites)
-        vol = extract_volume(contcar_path)
-        energy = extract_energy(oszicar_path)
-        data_collection = extract_simple_mag_data(ion_list, outcar_path)
-        data_collection["volume"] = vol
-        data_collection["config"] = config
-        data_collection["energy"] = energy
-        data_collection["number_of_atoms"] = number_of_atoms
-        dfs_list.append(data_collection)
-    df = (
-        pd.concat(dfs_list, ignore_index=True)
-        .sort_values(by=["volume", "# of ion"])
-        .reset_index(drop=True)
-    )
-    return df
-
-
->>>>>>> 1390e2af
+  
 def extract_configuration_data(
     path,
     ion_list=[1],
