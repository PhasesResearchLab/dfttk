--- conflicted
+++ resolved
@@ -200,12 +200,8 @@
     tot_data.reset_index(drop=True, inplace=True)
     return tot_data
 
-<<<<<<< HEAD
-
+  
 #TODO:change path to a list of paths so that it can read multiple config folders automatically?
-=======
-  
->>>>>>> be9d9189
 def extract_configuration_data(
     path,
     ion_list=[1],
