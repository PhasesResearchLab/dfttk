--- conflicted
+++ resolved
@@ -9,11 +9,6 @@
 import sys
 
 # Related third party imports
-<<<<<<< HEAD
-import matplotlib.pyplot as plt
-import numpy as np
-=======
->>>>>>> 59b76281
 from natsort import natsorted
 
 # Local application/library specific imports
