"""
Workflows to automate VASP calculations using custodian.
"""

# Standard library imports
import json
import os
import shutil
import sys
import subprocess

# Related third party imports
from natsort import natsorted

# Local application/library specific imports
from custodian.custodian import Custodian
from custodian.vasp.jobs import VaspJob
from pymatgen.core.structure import Structure
from pymatgen.io.vasp.inputs import Kpoints
from pymatgen.io.vasp.outputs import Chgcar

# DFTTK imports
from dfttk.data_extraction import extract_volume
from dfttk.magnetism import get_magnetic_structure


def three_step_relaxation(
    path: str,
    vasp_cmd: list[str],
    handlers: list[str],
    copy_magmom: bool = False,
    backup: bool = False,
    default_settings: bool = True,
    settings_override_2relax: list = None,
    settings_override_3static: list = None,
) -> None:
    """Runs a three-step relaxation - two consecutive relaxations followed by
       one static.

    Args:
        path (str): path to the folder containing the VASP input files
        vasp_cmd (list[str]): VASP commands to run VASP specific to your system. E.g. ["srun", "vasp_std"].
        handlers (list[str]): custodian handlers to catch errors. See class 'custodian.vasp.handlers.VaspErrorHandler'.
        copy_magmom (bool, optional): If True, copies the magmom from an OUTCAR file of one run to the INCAR
        file of the next run. Defaults to False.
        backup (bool, optional): If True, appends the original POSCAR, POTCAR, INCAR, and KPOINTS files with
        .orig. Defaults to False.
        default_settings (bool, optional): if True, uses the default settings for the relaxation and static steps. Defaults to True.
        settings_override_2relax (list, optional): override settings for the second relaxation step. Defaults to None.
        settings_override_3static (list, optional): override settings for the final static step. Defaults to None.
    """

    if default_settings:
        settings_override_2relax = [
            {"file": "CONTCAR", "action": {"_file_copy": {"dest": "POSCAR"}}}
        ]
        settings_override_3static = [
            {
                "dict": "INCAR",
                "action": {
                    "_set": {"ALGO": "Normal", "IBRION": -1, "NSW": 0, "ISMEAR": -5}
                },
            },
            {"file": "CONTCAR", "action": {"_file_copy": {"dest": "POSCAR"}}},
        ]

    original_dir = os.getcwd()
    os.chdir(path)
    step1 = VaspJob(
        vasp_cmd=vasp_cmd,
        copy_magmom=copy_magmom,
        final=False,
        suffix=".1relax",
        backup=backup,
    )

    step2 = VaspJob(
        vasp_cmd=vasp_cmd,
        copy_magmom=copy_magmom,
        final=False,
        suffix=".2relax",
        backup=backup,
        settings_override=settings_override_2relax,
    )

    step3 = VaspJob(
        vasp_cmd=vasp_cmd,
        copy_magmom=copy_magmom,
        final=True,
        suffix=".3static",
        backup=backup,
        settings_override=settings_override_3static,
    )

    jobs = [step1, step2, step3]
    c = Custodian(handlers, jobs, max_errors=3)
    c.run()
    os.chdir(original_dir)


def ev_curve_series(
    path: str,
    volumes: list[float],
    vasp_cmd: list[str],
    handlers: list[str],
    restarting: bool = False,
    keep_wavecar: bool = False,
    keep_chgcar: bool = False,
    copy_magmom: bool = False,
    default_settings: bool = True,
    settings_override_2relax: list = None,
    settings_override_3static: list = None,
) -> None:
    """Runs a series of three_step_relaxation calculations for a list of volumes.

    Args:
        path (str): path to the folder containing the VASP input files.
        volumes (list[float]): list of volumes
        vasp_cmd (list[str]): VASP commands to run VASP specific to your system. E.g. ["srun", "vasp_std"].
        handlers (list[str]): custodian handlers to catch errors. See class 'custodian.vasp.handlers.VaspErrorHandler'.
        restarting (bool, optional): for restarting failed jobs. Defaults to False.
        keep_wavecar (bool, optional): if True, does not delete WAVECAR.3static. Defaults to False.
        keep_chgcar (bool, optional): if True, does not delete CHGCAR.3static. Defaults to False.
        copy_magmom (bool, optional): If True, copies the magmom from an OUTCAR file of one run to the INCAR
        file of the next run. Defaults to False.
        default_settings (bool, optional): Use the default settings for three_step_relaxation. Defaults to True.
        settings_override_2relax (list, optional): override settings for the second relaxation step. Defaults to None.
        settings_override_3static (list, optional): override settings for the final static step. Defaults to None.
    """

    # Writes a params.json file to keep track of the parameters used
    errors_subset_list = [handler.errors_subset_to_catch for handler in handlers]
    params = {
        "path": path,
        "volumes": volumes,
        "vasp_cmd": vasp_cmd,
        "handlers": errors_subset_list[0],
        "restarting": restarting,
    }

    n = 0
    params_json_path = os.path.join(path, "params_" + str(n) + ".json")
    while os.path.isfile(params_json_path):
        n += 1
        params_json_path = os.path.join(path, "params_" + str(n) + ".json")

    with open(params_json_path, "w") as file:
        json.dump(params, file)

    # Currently, restarting only supports:
    # 1) Volumes list greater than or equal to the number of vol folders
    # 2) The volumes in the vol folders should match the volumes list in order
    if restarting:

        vol_folders = [
            folder
            for folder in os.listdir(path)
            if os.path.isdir(folder) and folder.startswith("vol")
        ]
        vol_folders = natsorted(vol_folders)

        volumes_started = []
        for vol_folder in vol_folders:
            try:
                volume_started = extract_volume(
                    os.path.join(path, vol_folder, "POSCAR.1relax")
                )
            except Exception as e:
                print(f"possible error: {e}, trying POSCAR")
                try:
                    volume_started = extract_volume(
                        os.path.join(path, vol_folder, "POSCAR")
                    )
                except Exception as e:
                    print(
                        f"Error: {e}. Could not extract volumes from POSCAR files. Do the files POSCAR.1relax or POSCAR exist in each volume folder?"
                    )
                    sys.exit(1)

            volumes_started.append(volume_started)
            rounded_volumes_supplied = [round(volume, 6) for volume in volumes]

        if not volumes_started == rounded_volumes_supplied[: len(volumes_started)]:
            print(
                f"Error: The volumes completed do not match the inputed volumes list of the same number starting from the beginning. \n rounded_input_volumes: {rounded_volumes_supplied} \n volumes_started (rounded): {volumes_started} \n Exiting."
            )
            sys.exit(1)
        else:
            print(
                "The volumes completed match the inputed volumes list of the same number starting from the beginning. Continuing restart"
            )

        j = len(vol_folders) - 1
        last_vol_folder_name = "vol_" + str(j)
        last_vol_folder_path = os.path.join(path, last_vol_folder_name)

        # If the job failed at the third step of three_step_relaxation, restart using the files from the second step
        if all(
            os.path.isfile(os.path.join(last_vol_folder_path, file))
            for file in ["INCAR.2relax", "POSCAR.2relax", "KPOINTS.2relax"]
        ):
            source_name_dest_name = [
                ("INCAR.2relax", "INCAR"),
                ("CONTCAR.2relax", "POSCAR"),
                ("KPOINTS.2relax", "KPOINTS"),
                ("CHGCAR.2relax", "CHGCAR"),
                ("WAVECAR.2relax", "WAVECAR"),
            ]
            for file_name in source_name_dest_name:
                file_source = os.path.join(last_vol_folder_path, file_name[0])
                file_dest = os.path.join(last_vol_folder_path, file_name[1])
                if os.path.isfile(file_source):
                    shutil.copy2(file_source, file_dest)

            keep_files = [name[1] for name in source_name_dest_name] + ["POTCAR"]
            for filename in os.listdir(last_vol_folder_path):
                file_path = os.path.join(last_vol_folder_path, filename)
                if filename not in keep_files:
                    os.remove(file_path)

            print("Running three step relaxation for volume " + str(volumes[j]))
            three_step_relaxation(
                last_vol_folder_path,
                vasp_cmd,
                handlers,
                copy_magmom=copy_magmom,
                backup=False,
                default_settings=True,
                settings_override_2relax=settings_override_2relax,
                settings_override_3static=settings_override_3static,
            )

            last_vol_index = j + 1

        # If the job failed at the second step of three_step_relaxation, restart using the files from the first step
        elif all(
            os.path.isfile(os.path.join(last_vol_folder_path, file))
            for file in ["INCAR.1relax", "POSCAR.1relax", "KPOINTS.1relax"]
        ):
            source_name_dest_name = [
                ("INCAR.1relax", "INCAR"),
                ("CONTCAR.1relax", "POSCAR"),
                ("KPOINTS.1relax", "KPOINTS"),
                ("CHGCAR.1relax", "CHGCAR"),
                ("WAVECAR.1relax", "WAVECAR"),
            ]
            for file_name in source_name_dest_name:
                file_source = os.path.join(last_vol_folder_path, file_name[0])
                file_dest = os.path.join(last_vol_folder_path, file_name[1])
                if os.path.isfile(file_source):
                    shutil.copy2(file_source, file_dest)

            keep_files = [name[1] for name in source_name_dest_name] + ["POTCAR"]
            for filename in os.listdir(last_vol_folder_path):
                file_path = os.path.join(last_vol_folder_path, filename)
                if filename not in keep_files:
                    os.remove(file_path)

            print("Running three step relaxation for volume " + str(volumes[j]))
            three_step_relaxation(
                last_vol_folder_path,
                vasp_cmd,
                handlers,
                copy_magmom=copy_magmom,
                backup=False,
                default_settings=True,
                settings_override_2relax=settings_override_2relax,
                settings_override_3static=settings_override_3static,
            )
            last_vol_index = j + 1

        # If the job failed at the first step of three_step_relaxation, delete the folder
        else:
            shutil.rmtree(last_vol_folder_path)
            last_vol_index = j

    files_to_delete = [
        "WAVECAR.1relax",
        "WAVECAR.2relax",
        "WAVECAR.3static",
        "CHGCAR.3static",
        "CHGCAR.1relax",
        "CHGCAR.2relax",
        "CHG.1relax",
        "CHG.2relax",
        "CHG.3static",
        "PROCAR.1relax",
        "PROCAR.2relax",
        "PROCAR.3static",
    ]
    if keep_wavecar:
        files_to_delete.remove("WAVECAR.3static")
    if keep_chgcar:
        files_to_delete.remove("CHGCAR.3static")

    # This starts the EV curve calculations in series. If restarting, skip the volumes that have already been completed.
    for i, vol in enumerate(volumes):
        if restarting and i < last_vol_index:
            continue

        vol_folder_name = "vol_" + str(i)
        vol_folder_path = os.path.join(path, vol_folder_name)
        os.makedirs(vol_folder_path)

        if i == 0:
            files_to_copy = ["INCAR", "KPOINTS", "POSCAR", "POTCAR"]
            for file_name in files_to_copy:
                if os.path.isfile(os.path.join(path, file_name)):
                    shutil.copy2(
                        os.path.join(path, file_name),
                        os.path.join(vol_folder_path, file_name),
                    )
        else:
            previous_vol_folder_path = os.path.join(path, "vol_" + str(i - 1))
            source_name_dest_name = [
                ("CONTCAR.3static", "POSCAR"),
                ("INCAR.2relax", "INCAR"),
                ("KPOINTS.1relax", "KPOINTS"),
                ("POTCAR", "POTCAR"),
                ("WAVECAR.3static", "WAVECAR"),
                ("CHGCAR.3static", "CHGCAR"),
            ]
            for file_name in source_name_dest_name:
                file_source = os.path.join(previous_vol_folder_path, file_name[0])
                file_dest = os.path.join(vol_folder_path, file_name[1])
                if os.path.isfile(file_source):
                    shutil.copy2(file_source, file_dest)

            paths_to_delete = []

            for file_name in files_to_delete:
                file_path = os.path.join(previous_vol_folder_path, file_name)
                paths_to_delete.append(file_path)

            for file_path in paths_to_delete:
                if os.path.exists(file_path):
                    os.remove(file_path)
                elif restarting and i == last_vol_index:
                    pass

        poscar = os.path.join(vol_folder_path, "POSCAR")
        struct = Structure.from_file(poscar)
        struct.scale_lattice(vol)
        struct.to_file(poscar, "POSCAR")

        print("Running three step relaxation for volume " + str(vol))
        three_step_relaxation(
            vol_folder_path,
            vasp_cmd,
            handlers,
            backup=False,
            copy_magmom=copy_magmom,
            default_settings=default_settings,
            settings_override_2relax=settings_override_2relax,
            settings_override_3static=settings_override_3static,
        )

    previous_vol_folder_path = os.path.join(path, "vol_" + str(i))
    paths_to_delete = []
    for file_name in files_to_delete:
        file_path = os.path.join(previous_vol_folder_path, file_name)
        paths_to_delete.append(file_path)

    for file_path in paths_to_delete:
        if os.path.exists(file_path):
            os.remove(file_path)


def charge_density_difference(
    path: str, vasp_cmd: list[str], handlers: list[str], backup: bool = False
) -> Chgcar:
    """Runs a charge density difference calculation. The charge_density_difference is calculated as the difference between the
    charge density of the final electronic step and the charge density of a single step.

    Args:
        path (str): path that contains the VASP input files.
        vasp_cmd (list[str]):  VASP commands to run VASP specific to your system. E.g. ["srun", "vasp_std"].
        handlers (list[str]): custodian handlers to catch errors. See class 'custodian.vasp.handlers.VaspErrorHandler'.
        backup (bool, optional): If True, the starting INCAR, KPOINTS, POSCAR and POTCAR files will be copied with a “.orig”
        appended. Defaults to False.

    Returns:
        Chgcar: The charge density difference between the final electronic step and a single step.
    """

    original_dir = os.getcwd()
    os.chdir(path)
    os.mkdir("charge_density_difference")
    shutil.copy2("POSCAR", "charge_density_difference/POSCAR")
    shutil.copy2("POTCAR", "charge_density_difference/POTCAR")
    shutil.copy2("INCAR", "charge_density_difference/INCAR")
    shutil.copy2("KPOINTS", "charge_density_difference/KPOINTS")
    os.chdir("charge_density_difference")

    reference_job = VaspJob(
        vasp_cmd=vasp_cmd,
        final=False,
        suffix=".reference",
        backup=backup,
        settings_override=[
            {
                "dict": "INCAR",
                "action": {
                    "_set": {
                        "EDIFF": "1E-6",
                        "IBRION": -1,
                        "NSW": 1,
                        "ISIF": 2,
                        "NELM": 1,
                        "ISMEAR": -5,
                        "SIGMA": 0.05,
                        "LCHARG": True,
                    }
                },
            },
        ],
    )

    charge_density_job = VaspJob(
        vasp_cmd=vasp_cmd,
        final=True,
        suffix=".charge_density",
        backup=backup,
        settings_override=[
            {
                "dict": "INCAR",
                "action": {
                    "_set": {
                        "EDIFF": "1E-6",
                        "IBRION": -1,
                        "NSW": 1,
                        "ISIF": 2,
                        "NELM": 100,
                        "ISMEAR": -5,
                        "SIGMA": 0.05,
                        "LCHARG": True,
                    }
                },
            },
        ],
    )

    jobs = [reference_job, charge_density_job]
    c = Custodian(handlers, jobs, max_errors=3)
    c.run()

    final = Chgcar.from_file("CHGCAR.charge_density")
    reference = Chgcar.from_file("CHGCAR.reference")
    difference = final - reference
    difference.write_file("CHGCAR.difference")

    os.chdir(original_dir)

    return difference


def custodian_errors_location(path: str) -> list[str]:
    """Prints the location of the custodian errors in the path.

    Args:
        path (str): path to the folder containing all the calculation folders. E.g. vol_1, phonon_1, etc.

    Returns:
        list[str]: volume folders that encountered VASP errors
        list[str]: phonon folders that encountered VASP errors
    """

    vol_folders_errors = []
    vol_folders = [d for d in os.listdir(path) if d.startswith("vol") and os.path.isdir(os.path.join(path, d))]
    for vol_folder in vol_folders:
        error_folders = [
            f
            for f in os.listdir(os.path.join(path, vol_folder))
            if f.startswith("error")
        ]
        if len(error_folders) > 0:
            print(f"In {vol_folder} there are error folders: {error_folders}")
            vol_folders_errors.append(vol_folder)
    
    phonon_folders_errors = []
    phonon_folders = [d for d in os.listdir(path) if d.startswith("phonon") and os.path.isdir(os.path.join(path, d))]
    for phonon_folder in phonon_folders:
        error_folders = [
            f
            for f in os.listdir(os.path.join(path, phonon_folder))
            if f.startswith("error")
        ]
        if len(error_folders) > 0:
            print(f"In {phonon_folder} there are error folders: {error_folders}")
            phonon_folders_errors.append(phonon_folder)
    
    return vol_folders_errors, phonon_folders_errors


def NELM_reached(path: str) -> None:
    """Prints the path of the calculations that have reached NELM.

    Args:
        path (str): path to the folder containing all the calculation folders. E.g. vol_1, phonon_1, etc.
    """

    start_dir = path
    target_line = "The electronic self-consistency was not achieved in the given"
    for dirpath, dirs, files in os.walk(start_dir):
        for filename in files:
            filepath = os.path.join(dirpath, filename)
            with open(filepath, "r", errors="ignore") as file:
                for line in file:
                    if target_line in line:
                        print(f"{filepath} has reached NELM.")
                        break


# TODO: add a way to restart the job if it has failed
# TODO: add a way to override the default settings
def run_phonons(
    vasp_cmd: list[str],
    handlers: list[str],
    copy_magmom: bool = False,
    backup: bool = False,
):
    """Runs a relaxation followed by a phonon calculation.

    Args:
        vasp_cmd (list[str]): VASP commands to run VASP specific to your system. E.g. ["srun", "vasp_std"].
        handlers (list[str]): custodian handlers to catch errors. See class 'custodian.vasp.handlers.VaspErrorHandler'.
        copy_magmom (bool, optional): If True, copies the magmom from an OUTCAR file of one run to the INCAR
        file of the next run. Defaults to False.
        backup (bool, optional): If True, appends the original POSCAR, POTCAR, INCAR, and KPOINTS files with
        .orig. Defaults to False.
    """

    step1 = VaspJob(
        vasp_cmd=vasp_cmd,
        copy_magmom=copy_magmom,
        final=False,
        suffix=".1relax",
        backup=backup,
    )

    step2 = VaspJob(
        vasp_cmd=vasp_cmd,
        copy_magmom=copy_magmom,
        final=True,
        suffix=".2phonons",
        backup=backup,
        settings_override=[
            {
                "dict": "INCAR",
                "action": {
                    "_set": {
                        "EDIFF": "1E-6",
                        "IBRION": 6,
                        "NSW": 1,
                        "ISIF": 0,
                        "POTIM": 0.015,
                        "ISYM": 2,
                        "NCORE": 1,
                    }
                },
            },
            {"file": "CONTCAR", "action": {"_file_copy": {"dest": "POSCAR"}}},
        ],
    )

    jobs = [step1, step2]
    c = Custodian(handlers, jobs, max_errors=3)
    c.run()


def phonons_parallel(
    path: str,
    phonon_volumes: list[float],
    supercell_size: list[int],
    kppa: float,
    run_file: str,
) -> None:
    """Runs the run_phonons function in parallel for a list of phonon volumes.

    Args:
        path (str): path to the folder containing the VASP input files.
        phonon_volumes (list[float]): a list of volumes to run the phonon calculations for.
        supercell_size (list[int]): to create a supercell of the structure.
        kppa (float): k-point grid density.
        run_file (str): bash script to run the phonon calculations.
    """

    # Create a new run_file to run the phonon calculations
    script_name = sys.argv[0]
    with open(script_name, "r") as file:
        script_contents = file.read()
        script_contents = "\n".join(
            [
                line
                for line in script_contents.split("\n")
                if "workflows.phonons_parallel" not in line
            ]
        )

    with open(run_file, "r") as file:
        run_file_contents = file.read()

    new_run_file = run_file_contents + "\n"
    new_run_file += "\n"
    new_run_file += "python << END_OF_PYTHON\n"
    new_run_file += script_contents
    new_run_file += "workflows.run_phonons(vasp_cmd, handlers)\n"
    new_run_file += "END_OF_PYTHON\n"

    # Copy files to phonon folders
    vol_folders = [
        folder
        for folder in os.listdir(path)
        if os.path.isdir(os.path.join(path, folder)) and folder.startswith("vol")
    ]

    ev_volumes_finished = []
    ev_folder_names = []
    for vol_folder in vol_folders:
        structure_path = os.path.join(path, vol_folder, "CONTCAR.3static")
        ev_volumes_finished.append(extract_volume(structure_path))
        ev_folder_names.append(vol_folder)

    ev_volumes_and_folders_finished = [
        [a, b] for a, b in zip(ev_volumes_finished, ev_folder_names)
    ]

    for i in range(len(ev_volumes_and_folders_finished)):
        ev_volumes_and_folders_finished[i][1] = ev_volumes_and_folders_finished[i][
            1
        ].replace("vol_", "")

    phonon_volumes_and_folders = []
    for ev_volume_finished, folder in ev_volumes_and_folders_finished:
        if ev_volume_finished in phonon_volumes:
            phonon_volumes_and_folders.append([ev_volume_finished, folder])

    for phonon_volume, phonon_folder in phonon_volumes_and_folders:
        os.makedirs(os.path.join(path, f"phonon_{phonon_folder}"), exist_ok=True)

    source_name_dest_name = [
        ("CONTCAR.3static", "POSCAR"),
        ("INCAR.2relax", "INCAR"),
        ("POTCAR", "POTCAR"),
        ("WAVECAR.3static", "WAVECAR"),
    ]

    for phonon_volume, phonon_folder in phonon_volumes_and_folders:
        for source_name, dest_name in source_name_dest_name:
            file_source = os.path.join(path, f"vol_{phonon_folder}", source_name)
            file_dest = os.path.join(path, f"phonon_{phonon_folder}", dest_name)
            if os.path.isfile(file_source):
                shutil.copy2(file_source, file_dest)

    # Create a supercell and write the KPOINTS file
    for phonon_volume, phonon_folder in phonon_volumes_and_folders:
        try: # to get a magnetic structure
            structure = get_magnetic_structure(
                os.path.join(path,f"vol_{phonon_folder}","CONTCAR.3static"),
                os.path.join(path,f"vol_{phonon_folder}","OUTCAR.3static")
                ) # if magnetic data not in OUTCAR, will raise an exception.
            structure.make_supercell(supercell_size)
            structure.to_file(
                os.path.join(path, f"phonon_{phonon_folder}", "POSCAR"), "POSCAR"
            )
            structure_magmoms = structure.site_properties['magmom']
            numeric_strings = [str(value) for value in structure_magmoms]
            magmom_string = ' '.join(numeric_strings)
            magmom_line = "MAGMOM = " + magmom_string
            # Write the magmom_line to the INCAR file
            incar_file = os.path.join(path, f"phonon_{phonon_folder}", "INCAR")
            with open(incar_file, 'r') as file:
                lines = file.readlines()
            with open(incar_file, 'w') as file:
                for line in lines:
                    if line.startswith('MAGMOM ='):
                        file.write(magmom_line + '\n')
                    else:
                        file.write(line)
        except Exception as e:
            structure = Structure.from_file(
                os.path.join(path, f"phonon_{phonon_folder}", "POSCAR")
            )
            structure.make_supercell(supercell_size)
            structure.to_file(
                os.path.join(path, f"phonon_{phonon_folder}", "POSCAR"), "POSCAR"
            )
        
        kpoints = Kpoints.automatic_density(structure, kppa, force_gamma=True)
        kpoints.write_file(os.path.join(path, f"phonon_{phonon_folder}", "KPOINTS"))

    # Run the phonon calculations in parallel
    for phonon_volume, phonon_folder in phonon_volumes_and_folders:
        os.chdir(os.path.join(path, f"phonon_{phonon_folder}"))
        with open("run_phonons", "w") as file:
            file.write(new_run_file)
        os.system("sbatch run_phonons")
        os.chdir(path)


def process_phonon_dos_YPHON(path: str):
    """Processes the phonon DOS calculations using YPHON.

    Args:
        path (str): path to the folder containing all the phonon calculation folders. E.g. phonon_1, phonon_2, etc.
    """

    # Go to each phonon folder and copy the CONTCAR, OUTCAR, and vasprun.xml files to the phonon_dos folder to be processed by YPHON
    phonon_folders = [
        folder
        for folder in os.listdir(path)
        if os.path.isdir(os.path.join(path, folder)) and folder.startswith("phonon")
    ]

    for phonon_folder in phonon_folders:
        phonon_dos_folder = os.path.join(path, phonon_folder, "phonon_dos")
        phonon_folder = os.path.join(path, phonon_folder)
        if not os.path.exists(phonon_dos_folder):
            os.makedirs(phonon_dos_folder, exist_ok=True)
        shutil.copy(
            os.path.join(phonon_folder, "CONTCAR.2phonons"),
            os.path.join(phonon_dos_folder, "CONTCAR"),
        )
        shutil.copy(
            os.path.join(phonon_folder, "OUTCAR.2phonons"),
            os.path.join(phonon_dos_folder, "OUTCAR"),
        )
        shutil.copy(
            os.path.join(phonon_folder, "vasprun.xml.2phonons"),
            os.path.join(phonon_dos_folder, "vasprun.xml"),
        )

        index = phonon_folder.split("_")[-1]
        structure = Structure.from_file(os.path.join(phonon_dos_folder, "CONTCAR"))
        number_of_atoms = structure.num_sites
        volume = extract_volume(os.path.join(phonon_dos_folder, "CONTCAR"))
        volume_per_atom = volume / number_of_atoms

        with open(os.path.join(phonon_dos_folder, "volph_" + index), "w") as f:
            f.write(str(volume_per_atom))

        # YPHON commands
        subprocess.run(["vasp_fij"], cwd=phonon_dos_folder)
        subprocess.run(["Yphon <superfij.out"], cwd=phonon_dos_folder, shell=True)

        os.rename(
            os.path.join(phonon_dos_folder, "vdos.out"),
            os.path.join(phonon_dos_folder, "vdos_" + index),
        )

    os.makedirs(os.path.join(path, "YPHON_results"), exist_ok=True)
    for phonon_folder in phonon_folders:
        phonon_dos_folder = os.path.join(path, phonon_folder, "phonon_dos")
        phonon_folder = os.path.join(path, phonon_folder)
        index = phonon_folder.split("_")[-1]
        shutil.copy(
            os.path.join(phonon_dos_folder, "vdos_" + index),
            os.path.join(path, "YPHON_results", "vdos_" + index),
        )
        shutil.copy(
            os.path.join(phonon_dos_folder, "volph_" + index),
            os.path.join(path, "YPHON_results", "volph_" + index),
        )


def kpoints_conv_test(
    path: str,
    vasp_cmd: list[str],
    handlers: list[str],
    kppa_list: list[float] = [
        1000,
        2000,
        3000,
        4000,
        5000,
        6000,
        7000,
        8000,
        9000,
        10000,
    ],
    force_gamma: bool = True,
    backup: bool = False,
):
    """Runs a series of VASP calculations with different k-point densities for convergence testing.

    Args:
        path (str): the path to the folder containing the VASP input files
        vasp_cmd (list[str]): the VASP commands to run VASP specific to your system. E.g. ["srun", "vasp_std"].
        handlers (list[str]): custodian handlers to catch errors. See class 'custodian.vasp.handlers.VaspErrorHandler'.
        kppa_list (list[float], optional): k-point densities. Defaults to [ 1000, 2000, 3000, 4000, 5000, 6000, 7000, 8000, 9000, 10000, ].
        force_gamma (bool, optional):If True, forces a gamma-centered mesh. Defaults to True.
        backup (bool, optional): If True, appends the original POSCAR, POTCAR, INCAR, and KPOINTS files with
        .orig. Defaults to False.
    """

    original_dir = os.getcwd()
    kpoints_conv_dir = os.path.join(path, "kpoints_conv")
    os.makedirs(kpoints_conv_dir)

    shutil.copy2(os.path.join(path, "POSCAR"), os.path.join(kpoints_conv_dir, "POSCAR"))
    shutil.copy2(os.path.join(path, "POTCAR"), os.path.join(kpoints_conv_dir, "POTCAR"))
    shutil.copy2(os.path.join(path, "INCAR"), os.path.join(kpoints_conv_dir, "INCAR"))

    os.chdir(kpoints_conv_dir)
    struct = Structure.from_file("POSCAR")
    for i, kppa in enumerate(kppa_list):
        kpoints = Kpoints.automatic_density(struct, kppa, force_gamma=force_gamma)
        kpoints.write_file("KPOINTS")

        if i == len(kppa_list) - 1:
            final = True
        else:
            final = False

        job = VaspJob(
            vasp_cmd=vasp_cmd,
            final=final,
            backup=backup,
            suffix=f".{kppa}",
            settings_override=[
                {"dict": "INCAR", "action": {"_set": {"IBRION": -1, "NSW": 0}}}
            ],
        )
        c = Custodian(handlers, [job], max_errors=3)
        c.run()

        if os.path.isfile(f"WAVECAR.{kppa}"):
            os.remove(f"WAVECAR.{kppa}")
        if os.path.isfile(f"CHGCAR.{kppa}"):
            os.remove(f"CHGCAR.{kppa}")
        if os.path.isfile(f"CHG.{kppa}"):
            os.remove(f"CHG.{kppa}")
        if os.path.isfile(f"PROCAR.{kppa}"):
            os.remove(f"PROCAR.{kppa}")
    os.chdir(original_dir)
<<<<<<< HEAD
=======

>>>>>>> 1659939b


def run_configurations(
    args: list[str],
    configurations_dir:str = 'configurations'
) -> None:
    """
<<<<<<< HEAD
    Executes subprocess.run in each configuration directory. NOT RECOMMENED.
    This function does not use custodian, and so doesn't have proper error
    handling. However, if you wish to avoid the use of custodian, have at it.
    Args:
        args: args of subprocess.run()
        configurations_dir: path to configurations directory containing config_x folders. Defaults to 'configurations'.
    """   
    # Change to the configurations directory
    cwd = os.getcwd()
    try:
        os.chdir(configurations_dir)
        
        # Get a list of directories starting with 'config_', sorted naturally
        dirs = [d for d in os.listdir('.') if os.path.isdir(d) and d.startswith('config_')]
        dirs = natsorted(dirs)
        
        # Iterate through each directory and run 'args
        for dir in dirs:
            os.chdir(dir)
            subprocess.run(args)
            os.chdir('..')
    except Exception as e:  # Catch all exceptions and print an error message
        print(f"An error occurred: {e}")
    finally:
        os.chdir(cwd)  # Restore the original working directory
=======

    original_dir = os.getcwd()
    encut_conv_dir = os.path.join(path, "encut_conv")
    os.makedirs(encut_conv_dir)

    shutil.copy2(os.path.join(path, "POSCAR"), os.path.join(encut_conv_dir, "POSCAR"))
    shutil.copy2(os.path.join(path, "KPOINTS"), os.path.join(encut_conv_dir, "KPOINTS"))
    shutil.copy2(os.path.join(path, "POTCAR"), os.path.join(encut_conv_dir, "POTCAR"))
    shutil.copy2(os.path.join(path, "INCAR"), os.path.join(encut_conv_dir, "INCAR"))

    os.chdir(encut_conv_dir)
    for i, encut in enumerate(encut_list):
        if i == len(encut_list) - 1:
            final = True
        else:
            final = False

        job = VaspJob(
            vasp_cmd=vasp_cmd,
            final=final,
            backup=backup,
            suffix=f".{encut}",
            settings_override=[
                {
                    "dict": "INCAR",
                    "action": {"_set": {"IBRION": -1, "NSW": 0, "ENCUT": encut}},
                }
            ],
        )
        c = Custodian(handlers, [job], max_errors=3)
        c.run()

        if os.path.isfile(f"WAVECAR.{encut}"):
            os.remove(f"WAVECAR.{encut}")
        if os.path.isfile(f"CHGCAR.{encut}"):
            os.remove(f"CHGCAR.{encut}")
        if os.path.isfile(f"CHG.{encut}"):
            os.remove(f"CHG.{encut}")
        if os.path.isfile(f"PROCAR.{encut}"):
            os.remove(f"PROCAR.{encut}")
    os.chdir(original_dir)
>>>>>>> 1659939b
<|MERGE_RESOLUTION|>--- conflicted
+++ resolved
@@ -834,44 +834,38 @@
         if os.path.isfile(f"PROCAR.{kppa}"):
             os.remove(f"PROCAR.{kppa}")
     os.chdir(original_dir)
-<<<<<<< HEAD
-=======
-
->>>>>>> 1659939b
-
-
-def run_configurations(
-    args: list[str],
-    configurations_dir:str = 'configurations'
-) -> None:
+
+
+def encut_conv_test(
+    path: str,
+    vasp_cmd: list[str],
+    handlers: list[str],
+    encut_list: list[int] = [
+        270,
+        320,
+        370,
+        420,
+        470,
+        520,
+        570,
+        620,
+        670,
+        720,
+        770,
+        820,
+    ],
+    backup: bool = False,
+):
+    """Runs a series of VASP calculations with different ENCUT values for convergence testing.
+
+    Args:
+        path (str): path to the folder containing the VASP input files
+        vasp_cmd (list[str]): VASP commands to run VASP specific to your system. E.g. ["srun", "vasp_std"].
+        handlers (list[str]): custodian handlers to catch errors. See class 'custodian.vasp.handlers.VaspErrorHandler'.
+        encut_list (list[int], optional): list of ENCUT values to run the calculations for.
+        Defaults to [270, 320 , 370, 420, 470, 520, 570, 620, 670, 720, 770, 820].
+        backup (bool, optional):If True, appends the original POSCAR, POTCAR, INCAR, and KPOINTS files with .orig. Defaults to False.
     """
-<<<<<<< HEAD
-    Executes subprocess.run in each configuration directory. NOT RECOMMENED.
-    This function does not use custodian, and so doesn't have proper error
-    handling. However, if you wish to avoid the use of custodian, have at it.
-    Args:
-        args: args of subprocess.run()
-        configurations_dir: path to configurations directory containing config_x folders. Defaults to 'configurations'.
-    """   
-    # Change to the configurations directory
-    cwd = os.getcwd()
-    try:
-        os.chdir(configurations_dir)
-        
-        # Get a list of directories starting with 'config_', sorted naturally
-        dirs = [d for d in os.listdir('.') if os.path.isdir(d) and d.startswith('config_')]
-        dirs = natsorted(dirs)
-        
-        # Iterate through each directory and run 'args
-        for dir in dirs:
-            os.chdir(dir)
-            subprocess.run(args)
-            os.chdir('..')
-    except Exception as e:  # Catch all exceptions and print an error message
-        print(f"An error occurred: {e}")
-    finally:
-        os.chdir(cwd)  # Restore the original working directory
-=======
 
     original_dir = os.getcwd()
     encut_conv_dir = os.path.join(path, "encut_conv")
@@ -912,5 +906,4 @@
             os.remove(f"CHG.{encut}")
         if os.path.isfile(f"PROCAR.{encut}"):
             os.remove(f"PROCAR.{encut}")
-    os.chdir(original_dir)
->>>>>>> 1659939b
+    os.chdir(original_dir)