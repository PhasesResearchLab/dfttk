"""
Workflows to automate VASP calculations using custodian.
"""

# Standard library imports
import json
import os
import shutil
import sys
import subprocess
import logging

# Related third party imports
from natsort import natsorted

# Local application/library specific imports
from custodian.custodian import Custodian
from custodian.vasp.jobs import VaspJob
from pymatgen.core.structure import Structure
from pymatgen.io.vasp.inputs import Kpoints
from pymatgen.io.vasp.outputs import Chgcar
from pymatgen.transformations.standard_transformations import SupercellTransformation

# DFTTK imports
from dfttk.data_extraction import extract_volume
from dfttk.magnetism import get_magnetic_structure


def three_step_relaxation(
    path: str,
    vasp_cmd: list[str],
    handlers: list[str],
    copy_magmom: bool = False,
    backup: bool = False,
    default_settings: bool = True,
    settings_override_2relax: list = None,
    settings_override_3static: list = None,
) -> None:
    """Runs a three-step relaxation - two consecutive relaxations followed by
       one static.

    Args:
        path (str): path to the folder containing the VASP input files
        vasp_cmd (list[str]): VASP commands to run VASP specific to your system. E.g. ["srun", "vasp_std"].
        handlers (list[str]): custodian handlers to catch errors. See class 'custodian.vasp.handlers.VaspErrorHandler'.
        copy_magmom (bool, optional): If True, copies the magmom from an OUTCAR file of one run to the INCAR
        file of the next run. Defaults to False.
        backup (bool, optional): If True, appends the original POSCAR, POTCAR, INCAR, and KPOINTS files with
        .orig. Defaults to False.
        default_settings (bool, optional): if True, uses the default settings for the relaxation and static steps. Defaults to True.
        settings_override_2relax (list, optional): override settings for the second relaxation step. Defaults to None.
        settings_override_3static (list, optional): override settings for the final static step. Defaults to None.
    """

    if default_settings:
        settings_override_2relax = [
            {"file": "CONTCAR", "action": {"_file_copy": {"dest": "POSCAR"}}}
        ]
        settings_override_3static = [
            {
                "dict": "INCAR",
                "action": {
                    "_set": {"ALGO": "Normal", "IBRION": -1, "NSW": 0, "ISMEAR": -5}
                },
            },
            {"file": "CONTCAR", "action": {"_file_copy": {"dest": "POSCAR"}}},
        ]

    original_dir = os.getcwd()
    os.chdir(path)
    step1 = VaspJob(
        vasp_cmd=vasp_cmd,
        copy_magmom=copy_magmom,
        final=False,
        suffix=".1relax",
        backup=backup,
    )

    step2 = VaspJob(
        vasp_cmd=vasp_cmd,
        copy_magmom=copy_magmom,
        final=False,
        suffix=".2relax",
        backup=backup,
        settings_override=settings_override_2relax,
    )

    step3 = VaspJob(
        vasp_cmd=vasp_cmd,
        copy_magmom=copy_magmom,
        final=True,
        suffix=".3static",
        backup=backup,
        settings_override=settings_override_3static,
    )

    jobs = [step1, step2, step3]
    c = Custodian(handlers, jobs, max_errors=3)
    c.run()
    os.chdir(original_dir)


def ev_curve_series(
    path: str,
    volumes: list[float],
    vasp_cmd: list[str],
    handlers: list[str],
    restarting: bool = False,
    keep_wavecar: bool = False,
    keep_chgcar: bool = False,
    copy_magmom: bool = False,
    default_settings: bool = True,
    settings_override_2relax: list = None,
    settings_override_3static: list = None,
) -> None:
    """Runs a series of three_step_relaxation calculations for a list of volumes.

    Args:
        path (str): path to the folder containing the VASP input files.
        volumes (list[float]): list of volumes
        vasp_cmd (list[str]): VASP commands to run VASP specific to your system. E.g. ["srun", "vasp_std"].
        handlers (list[str]): custodian handlers to catch errors. See class 'custodian.vasp.handlers.VaspErrorHandler'.
        restarting (bool, optional): for restarting failed jobs. Defaults to False.
        keep_wavecar (bool, optional): if True, does not delete WAVECAR.3static. Defaults to False.
        keep_chgcar (bool, optional): if True, does not delete CHGCAR.3static. Defaults to False.
        copy_magmom (bool, optional): If True, copies the magmom from an OUTCAR file of one run to the INCAR
        file of the next run. Defaults to False.
        default_settings (bool, optional): Use the default settings for three_step_relaxation. Defaults to True.
        settings_override_2relax (list, optional): override settings for the second relaxation step. Defaults to None.
        settings_override_3static (list, optional): override settings for the final static step. Defaults to None.
    """

    # Writes a params.json file to keep track of the parameters used
    errors_subset_list = [handler.errors_subset_to_catch for handler in handlers]
    params = {
        "path": path,
        "volumes": volumes,
        "vasp_cmd": vasp_cmd,
        "handlers": errors_subset_list[0],
        "restarting": restarting,
    }

    n = 0
    params_json_path = os.path.join(path, "params_" + str(n) + ".json")
    while os.path.isfile(params_json_path):
        n += 1
        params_json_path = os.path.join(path, "params_" + str(n) + ".json")

    with open(params_json_path, "w") as file:
        json.dump(params, file)

    # Currently, restarting only supports:
    # 1) Volumes list greater than or equal to the number of vol folders
    # 2) The volumes in the vol folders should match the volumes list in order
    if restarting:

        vol_folders = [
            folder
            for folder in os.listdir(path)
            if os.path.isdir(folder) and folder.startswith("vol")
        ]
        vol_folders = natsorted(vol_folders)

        volumes_started = []
        for vol_folder in vol_folders:
            try:
                volume_started = extract_volume(
                    os.path.join(path, vol_folder, "POSCAR.1relax")
                )
            except Exception as e:
                print(f"possible error: {e}, trying POSCAR")
                try:
                    volume_started = extract_volume(
                        os.path.join(path, vol_folder, "POSCAR")
                    )
                except Exception as e:
                    print(
                        f"Error: {e}. Could not extract volumes from POSCAR files. Do the files POSCAR.1relax or POSCAR exist in each volume folder?"
                    )
                    sys.exit(1)

            volumes_started.append(volume_started)
            rounded_volumes_supplied = [round(volume, 6) for volume in volumes]

        if not volumes_started == rounded_volumes_supplied[: len(volumes_started)]:
            print(
                f"Error: The volumes completed do not match the inputed volumes list of the same number starting from the beginning. \n rounded_input_volumes: {rounded_volumes_supplied} \n volumes_started (rounded): {volumes_started} \n Exiting."
            )
            sys.exit(1)
        else:
            print(
                "The volumes completed match the inputed volumes list of the same number starting from the beginning. Continuing restart"
            )

        j = len(vol_folders) - 1
        last_vol_folder_name = "vol_" + str(j)
        last_vol_folder_path = os.path.join(path, last_vol_folder_name)

        # If the job failed at the third step of three_step_relaxation, restart using the files from the second step
        if all(
            os.path.isfile(os.path.join(last_vol_folder_path, file))
            for file in ["INCAR.2relax", "POSCAR.2relax", "KPOINTS.2relax"]
        ):
            source_name_dest_name = [
                ("INCAR.2relax", "INCAR"),
                ("CONTCAR.2relax", "POSCAR"),
                ("KPOINTS.2relax", "KPOINTS"),
                ("CHGCAR.2relax", "CHGCAR"),
                ("WAVECAR.2relax", "WAVECAR"),
            ]
            for file_name in source_name_dest_name:
                file_source = os.path.join(last_vol_folder_path, file_name[0])
                file_dest = os.path.join(last_vol_folder_path, file_name[1])
                if os.path.isfile(file_source):
                    shutil.copy2(file_source, file_dest)

            keep_files = [name[1] for name in source_name_dest_name] + ["POTCAR"]
            for filename in os.listdir(last_vol_folder_path):
                file_path = os.path.join(last_vol_folder_path, filename)
                if filename not in keep_files:
                    os.remove(file_path)

            print("Running three step relaxation for volume " + str(volumes[j]))
            three_step_relaxation(
                last_vol_folder_path,
                vasp_cmd,
                handlers,
                copy_magmom=copy_magmom,
                backup=False,
                default_settings=True,
                settings_override_2relax=settings_override_2relax,
                settings_override_3static=settings_override_3static,
            )

            last_vol_index = j + 1

        # If the job failed at the second step of three_step_relaxation, restart using the files from the first step
        elif all(
            os.path.isfile(os.path.join(last_vol_folder_path, file))
            for file in ["INCAR.1relax", "POSCAR.1relax", "KPOINTS.1relax"]
        ):
            source_name_dest_name = [
                ("INCAR.1relax", "INCAR"),
                ("CONTCAR.1relax", "POSCAR"),
                ("KPOINTS.1relax", "KPOINTS"),
                ("CHGCAR.1relax", "CHGCAR"),
                ("WAVECAR.1relax", "WAVECAR"),
            ]
            for file_name in source_name_dest_name:
                file_source = os.path.join(last_vol_folder_path, file_name[0])
                file_dest = os.path.join(last_vol_folder_path, file_name[1])
                if os.path.isfile(file_source):
                    shutil.copy2(file_source, file_dest)

            keep_files = [name[1] for name in source_name_dest_name] + ["POTCAR"]
            for filename in os.listdir(last_vol_folder_path):
                file_path = os.path.join(last_vol_folder_path, filename)
                if filename not in keep_files:
                    os.remove(file_path)

            print("Running three step relaxation for volume " + str(volumes[j]))
            three_step_relaxation(
                last_vol_folder_path,
                vasp_cmd,
                handlers,
                copy_magmom=copy_magmom,
                backup=False,
                default_settings=True,
                settings_override_2relax=settings_override_2relax,
                settings_override_3static=settings_override_3static,
            )
            last_vol_index = j + 1

        # If the job failed at the first step of three_step_relaxation, delete the folder
        else:
            shutil.rmtree(last_vol_folder_path)
            last_vol_index = j

    files_to_delete = [
        "WAVECAR.1relax",
        "WAVECAR.2relax",
        "WAVECAR.3static",
        "CHGCAR.3static",
        "CHGCAR.1relax",
        "CHGCAR.2relax",
        "CHG.1relax",
        "CHG.2relax",
        "CHG.3static",
        "PROCAR.1relax",
        "PROCAR.2relax",
        "PROCAR.3static",
    ]
    if keep_wavecar:
        files_to_delete.remove("WAVECAR.3static")
    if keep_chgcar:
        files_to_delete.remove("CHGCAR.3static")

    # This starts the EV curve calculations in series. If restarting, skip the volumes that have already been completed.
    for i, vol in enumerate(volumes):
        if restarting and i < last_vol_index:
            continue

        vol_folder_name = "vol_" + str(i)
        vol_folder_path = os.path.join(path, vol_folder_name)
        os.makedirs(vol_folder_path)

        if i == 0:
            files_to_copy = ["INCAR", "KPOINTS", "POSCAR", "POTCAR"]
            for file_name in files_to_copy:
                if os.path.isfile(os.path.join(path, file_name)):
                    shutil.copy2(
                        os.path.join(path, file_name),
                        os.path.join(vol_folder_path, file_name),
                    )
        else:
            previous_vol_folder_path = os.path.join(path, "vol_" + str(i - 1))
            source_name_dest_name = [
                ("CONTCAR.3static", "POSCAR"),
                ("INCAR.2relax", "INCAR"),
                ("KPOINTS.1relax", "KPOINTS"),
                ("POTCAR", "POTCAR"),
                ("WAVECAR.3static", "WAVECAR"),
                ("CHGCAR.3static", "CHGCAR"),
            ]
            for file_name in source_name_dest_name:
                file_source = os.path.join(previous_vol_folder_path, file_name[0])
                file_dest = os.path.join(vol_folder_path, file_name[1])
                if os.path.isfile(file_source):
                    shutil.copy2(file_source, file_dest)

            paths_to_delete = []

            for file_name in files_to_delete:
                file_path = os.path.join(previous_vol_folder_path, file_name)
                paths_to_delete.append(file_path)

            for file_path in paths_to_delete:
                if os.path.exists(file_path):
                    os.remove(file_path)
                elif restarting and i == last_vol_index:
                    pass

        poscar = os.path.join(vol_folder_path, "POSCAR")
        struct = Structure.from_file(poscar)
        struct.scale_lattice(vol)
        struct.to_file(poscar, "POSCAR")

        print("Running three step relaxation for volume " + str(vol))
        three_step_relaxation(
            vol_folder_path,
            vasp_cmd,
            handlers,
            backup=False,
            copy_magmom=copy_magmom,
            default_settings=default_settings,
            settings_override_2relax=settings_override_2relax,
            settings_override_3static=settings_override_3static,
        )

    previous_vol_folder_path = os.path.join(path, "vol_" + str(i))
    paths_to_delete = []
    for file_name in files_to_delete:
        file_path = os.path.join(previous_vol_folder_path, file_name)
        paths_to_delete.append(file_path)

    for file_path in paths_to_delete:
        if os.path.exists(file_path):
            os.remove(file_path)


def charge_density_difference(
    path: str, vasp_cmd: list[str], handlers: list[str], backup: bool = False
) -> Chgcar:
    """Runs a charge density difference calculation. The charge_density_difference is calculated as the difference between the
    charge density of the final electronic step and the charge density of a single step.

    Args:
        path (str): path that contains the VASP input files.
        vasp_cmd (list[str]):  VASP commands to run VASP specific to your system. E.g. ["srun", "vasp_std"].
        handlers (list[str]): custodian handlers to catch errors. See class 'custodian.vasp.handlers.VaspErrorHandler'.
        backup (bool, optional): If True, the starting INCAR, KPOINTS, POSCAR and POTCAR files will be copied with a “.orig”
        appended. Defaults to False.

    Returns:
        Chgcar: The charge density difference between the final electronic step and a single step.
    """

    original_dir = os.getcwd()
    os.chdir(path)
    os.mkdir("charge_density_difference")
    shutil.copy2("POSCAR", "charge_density_difference/POSCAR")
    shutil.copy2("POTCAR", "charge_density_difference/POTCAR")
    shutil.copy2("INCAR", "charge_density_difference/INCAR")
    shutil.copy2("KPOINTS", "charge_density_difference/KPOINTS")
    os.chdir("charge_density_difference")

    reference_job = VaspJob(
        vasp_cmd=vasp_cmd,
        final=False,
        suffix=".reference",
        backup=backup,
        settings_override=[
            {
                "dict": "INCAR",
                "action": {
                    "_set": {
                        "EDIFF": "1E-6",
                        "IBRION": -1,
                        "NSW": 1,
                        "ISIF": 2,
                        "NELM": 1,
                        "ISMEAR": -5,
                        "SIGMA": 0.05,
                        "LCHARG": True,
                    }
                },
            },
        ],
    )

    charge_density_job = VaspJob(
        vasp_cmd=vasp_cmd,
        final=True,
        suffix=".charge_density",
        backup=backup,
        settings_override=[
            {
                "dict": "INCAR",
                "action": {
                    "_set": {
                        "EDIFF": "1E-6",
                        "IBRION": -1,
                        "NSW": 1,
                        "ISIF": 2,
                        "NELM": 100,
                        "ISMEAR": -5,
                        "SIGMA": 0.05,
                        "LCHARG": True,
                    }
                },
            },
        ],
    )

    jobs = [reference_job, charge_density_job]
    c = Custodian(handlers, jobs, max_errors=3)
    c.run()

    final = Chgcar.from_file("CHGCAR.charge_density")
    reference = Chgcar.from_file("CHGCAR.reference")
    difference = final - reference
    difference.write_file("CHGCAR.difference")

    os.chdir(original_dir)

    return difference


def custodian_errors_location(path: str) -> list[str]:
    """Prints the location of the custodian errors in the path.

    Args:
        path (str): path to the folder containing all the calculation folders. E.g. vol_1, phonon_1, etc.

    Returns:
        list[str]: volume folders that encountered VASP errors
        list[str]: phonon folders that encountered VASP errors
    """

    vol_folders_errors = []
    vol_folders = [
        d
        for d in os.listdir(path)
        if d.startswith("vol") and os.path.isdir(os.path.join(path, d))
    ]
    for vol_folder in vol_folders:
        error_folders = [
            f
            for f in os.listdir(os.path.join(path, vol_folder))
            if f.startswith("error")
        ]
        if len(error_folders) > 0:
            print(f"In {vol_folder} there are error folders: {error_folders}")
            vol_folders_errors.append(vol_folder)

    phonon_folders_errors = []
    phonon_folders = [
        d
        for d in os.listdir(path)
        if d.startswith("phonon") and os.path.isdir(os.path.join(path, d))
    ]
    for phonon_folder in phonon_folders:
        error_folders = [
            f
            for f in os.listdir(os.path.join(path, phonon_folder))
            if f.startswith("error")
        ]
        if len(error_folders) > 0:
            print(f"In {phonon_folder} there are error folders: {error_folders}")
            phonon_folders_errors.append(phonon_folder)

    return vol_folders_errors, phonon_folders_errors


def NELM_reached(path: str) -> None:
    """Prints the path of the calculations that have reached NELM.

    Args:
        path (str): path to the folder containing all the calculation folders. E.g. vol_1, phonon_1, etc.
    """

    start_dir = path
    target_line = "The electronic self-consistency was not achieved in the given"
    for dirpath, dirs, files in os.walk(start_dir):
        for filename in files:
            filepath = os.path.join(dirpath, filename)
            with open(filepath, "r", errors="ignore") as file:
                for line in file:
                    if target_line in line:
                        print(f"{filepath} has reached NELM.")
                        break


# TODO: add a way to restart the job if it has failed
# TODO: add a way to override the default settings
def run_phonons(
    vasp_cmd: list[str],
    handlers: list[str],
    copy_magmom: bool = False,
    backup: bool = False,
):
    """Runs a relaxation followed by a phonon calculation.

    Args:
        vasp_cmd (list[str]): VASP commands to run VASP specific to your system. E.g. ["srun", "vasp_std"].
        handlers (list[str]): custodian handlers to catch errors. See class 'custodian.vasp.handlers.VaspErrorHandler'.
        copy_magmom (bool, optional): If True, copies the magmom from an OUTCAR file of one run to the INCAR
        file of the next run. Defaults to False.
        backup (bool, optional): If True, appends the original POSCAR, POTCAR, INCAR, and KPOINTS files with
        .orig. Defaults to False.
    """

    step1 = VaspJob(
        vasp_cmd=vasp_cmd,
        copy_magmom=copy_magmom,
        final=False,
        suffix=".1relax",
        backup=backup,
    )

    step2 = VaspJob(
        vasp_cmd=vasp_cmd,
        copy_magmom=copy_magmom,
        final=True,
        suffix=".2phonons",
        backup=backup,
        settings_override=[
            {
                "dict": "INCAR",
                "action": {
                    "_set": {
                        "EDIFF": "1E-6",
                        "IBRION": 6,
                        "NSW": 1,
                        "ISIF": 0,
                        "POTIM": 0.015,
                        "ISYM": 2,
                        "NCORE": 1,
                    }
                },
            },
            {"file": "CONTCAR", "action": {"_file_copy": {"dest": "POSCAR"}}},
        ],
    )

    jobs = [step1, step2]
    c = Custodian(handlers, jobs, max_errors=3)
    c.run()


def phonons_parallel(
    path: str,
    phonon_volumes: list[float],
    kppa: float,
    run_file: str,
    scaling_matrix: tuple[tuple[int]] = ((1, 0, 0), (0, 1, 0), (0, 0, 1)),
) -> None:
    """Runs the run_phonons function in parallel for a list of phonon volumes.

    Args:
        path: path to the folder containing the VASP input files.
        phonon_volumes: a list of volumes to run the phonon calculations for.
        kppa: k-point grid density.
        run_file: bash script to run the phonon calculations.
        scaling_matrix: scaling matrix for the supercell. The default is the identity matrix.
    """

    # Create a new run_file to run the phonon calculations
    script_name = sys.argv[0]
    with open(script_name, "r") as file:
        script_contents = file.read()
        script_contents = "\n".join(
            [
                line
                for line in script_contents.split("\n")
                if "workflows.phonons_parallel" not in line
            ]
        )

    with open(run_file, "r") as file:
        run_file_contents = file.read()

    new_run_file = run_file_contents + "\n"
    new_run_file += "\n"
    new_run_file += "python << END_OF_PYTHON\n"
    new_run_file += script_contents
    new_run_file += "workflows.run_phonons(vasp_cmd, handlers)\n"
    new_run_file += "END_OF_PYTHON\n"

    # Copy files to phonon folders
    vol_folders = [
        folder
        for folder in os.listdir(path)
        if os.path.isdir(os.path.join(path, folder)) and folder.startswith("vol")
    ]

    ev_volumes_finished = []
    ev_folder_names = []
    for vol_folder in vol_folders:
        structure_path = os.path.join(path, vol_folder, "CONTCAR.3static")
        ev_volumes_finished.append(extract_volume(structure_path))
        ev_folder_names.append(vol_folder)

    ev_volumes_and_folders_finished = [
        [a, b] for a, b in zip(ev_volumes_finished, ev_folder_names)
    ]

    for i in range(len(ev_volumes_and_folders_finished)):
        ev_volumes_and_folders_finished[i][1] = ev_volumes_and_folders_finished[i][
            1
        ].replace("vol_", "")

    phonon_volumes_and_folders = []
    for ev_volume_finished, folder in ev_volumes_and_folders_finished:
        if ev_volume_finished in phonon_volumes:
            phonon_volumes_and_folders.append([ev_volume_finished, folder])

    for phonon_volume, phonon_folder in phonon_volumes_and_folders:
        os.makedirs(os.path.join(path, f"phonon_{phonon_folder}"), exist_ok=True)

    source_name_dest_name = [
        ("CONTCAR.3static", "POSCAR"),
        ("INCAR.2relax", "INCAR"),
        ("POTCAR", "POTCAR"),
        ("WAVECAR.3static", "WAVECAR"),
    ]

    for phonon_volume, phonon_folder in phonon_volumes_and_folders:
        for source_name, dest_name in source_name_dest_name:
            file_source = os.path.join(path, f"vol_{phonon_folder}", source_name)
            file_dest = os.path.join(path, f"phonon_{phonon_folder}", dest_name)
            if os.path.isfile(file_source):
                shutil.copy2(file_source, file_dest)

    # Create a supercell and write the KPOINTS file
    transformation = SupercellTransformation(scaling_matrix)

    for phonon_volume, phonon_folder in phonon_volumes_and_folders:
        try:  # to get a magnetic structure
            structure = get_magnetic_structure(
                os.path.join(path, f"vol_{phonon_folder}", "CONTCAR.3static"),
                os.path.join(path, f"vol_{phonon_folder}", "OUTCAR.3static"),
            )  # if magnetic data not in OUTCAR, will raise an exception.
            structure = transformation.apply_transformation(structure)
            structure.to_file(
                os.path.join(path, f"phonon_{phonon_folder}", "POSCAR"), "POSCAR"
            )
            structure_magmoms = structure.site_properties["magmom"]
            numeric_strings = [str(value) for value in structure_magmoms]
            magmom_string = " ".join(numeric_strings)
            magmom_line = "MAGMOM = " + magmom_string
            # Write the magmom_line to the INCAR file
            incar_file = os.path.join(path, f"phonon_{phonon_folder}", "INCAR")
            with open(incar_file, "r") as file:
                lines = file.readlines()
            with open(incar_file, "w") as file:
                for line in lines:
                    if line.startswith("MAGMOM ="):
                        file.write(magmom_line + "\n")
                    else:
                        file.write(line)
        except Exception as e:
            structure = Structure.from_file(
                os.path.join(path, f"phonon_{phonon_folder}", "POSCAR")
            )
            structure = transformation.apply_transformation(structure)
            structure.to_file(
                os.path.join(path, f"phonon_{phonon_folder}", "POSCAR"), "POSCAR"
            )

        kpoints = Kpoints.automatic_density(structure, kppa, force_gamma=True)
        kpoints.write_file(os.path.join(path, f"phonon_{phonon_folder}", "KPOINTS"))

    # Run the phonon calculations in parallel
    for phonon_volume, phonon_folder in phonon_volumes_and_folders:
        os.chdir(os.path.join(path, f"phonon_{phonon_folder}"))
        with open("run_phonons", "w") as file:
            file.write(new_run_file)
        os.system("sbatch run_phonons")
        os.chdir(path)


def process_phonon_dos_YPHON(path: str):
    """Processes the phonon DOS calculations using YPHON.

    Args:
        path (str): path to the folder containing all the phonon calculation folders. E.g. phonon_1, phonon_2, etc.
    """

    # Reset logging configuration
    for handler in logging.root.handlers[:]:
        logging.root.removeHandler(handler)

    # Configure logging
    log_file_path = os.path.join(path, "phonons_parallel.log")

    # If log_file_path already exists, delete it
    if os.path.exists(log_file_path):
        os.remove(log_file_path)

    logging.basicConfig(
        filename=log_file_path,
        level=logging.ERROR,  # Set the log level to ERROR
        format="%(asctime)s - %(levelname)s - %(message)s",
    )

    # Go to each phonon folder and copy the CONTCAR, OUTCAR, and vasprun.xml files to the phonon_dos folder to be processed by YPHON
    phonon_folders = [
        folder
        for folder in os.listdir(path)
        if os.path.isdir(os.path.join(path, folder)) and folder.startswith("phonon")
    ]

    for phonon_folder in phonon_folders:
        try:
            phonon_dos_folder = os.path.join(path, phonon_folder, "phonon_dos")
            phonon_folder = os.path.join(path, phonon_folder)
            if not os.path.exists(phonon_dos_folder):
                os.makedirs(phonon_dos_folder, exist_ok=True)
            shutil.copy(
                os.path.join(phonon_folder, "CONTCAR.2phonons"),
                os.path.join(phonon_dos_folder, "CONTCAR"),
            )
            shutil.copy(
                os.path.join(phonon_folder, "OUTCAR.2phonons"),
                os.path.join(phonon_dos_folder, "OUTCAR"),
            )
            shutil.copy(
                os.path.join(phonon_folder, "vasprun.xml.2phonons"),
                os.path.join(phonon_dos_folder, "vasprun.xml"),
            )

            index = phonon_folder.split("_")[-1]
            structure = Structure.from_file(os.path.join(phonon_dos_folder, "CONTCAR"))
            number_of_atoms = structure.num_sites
            volume = extract_volume(os.path.join(phonon_dos_folder, "CONTCAR"))
            volume_per_atom = volume / number_of_atoms

            with open(os.path.join(phonon_dos_folder, "volph_" + index), "w") as f:
                f.write(str(volume_per_atom))

            # YPHON commands
            subprocess.run(["vasp_fij"], cwd=phonon_dos_folder)
            subprocess.run(["Yphon <superfij.out"], cwd=phonon_dos_folder, shell=True)

            os.rename(
                os.path.join(phonon_dos_folder, "vdos.out"),
                os.path.join(phonon_dos_folder, "vdos_" + index),
            )
        except Exception as e:
            logging.error(f"Error processing folder {phonon_folder}: {e}")

    os.makedirs(os.path.join(path, "YPHON_results"), exist_ok=True)
    for phonon_folder in phonon_folders:
        try:
            phonon_dos_folder = os.path.join(path, phonon_folder, "phonon_dos")
            phonon_folder = os.path.join(path, phonon_folder)
            index = phonon_folder.split("_")[-1]
            shutil.copy(
                os.path.join(phonon_dos_folder, "vdos_" + index),
                os.path.join(path, "YPHON_results", "vdos_" + index),
            )
            shutil.copy(
                os.path.join(phonon_dos_folder, "volph_" + index),
                os.path.join(path, "YPHON_results", "volph_" + index),
            )
        except Exception as e:
            logging.error(f"Error copying files from {phonon_folder}: {e}")

        # Delete log_file_path if it is empty
        if os.path.exists(log_file_path) and os.path.getsize(log_file_path) == 0:
            os.remove(log_file_path)


# TODO: Create two steps. 1) Get the whole electron DOS to compute Fel. 2) Get a very fine electron DOS
# to compute Sel and Cv,el. 
def run_elec_dos(
    vasp_cmd: list[str],
    handlers: list[str],
<<<<<<< HEAD
=======
    NEDOS: int = 10001,
>>>>>>> bd1f0654
    copy_magmom: bool = False,
    backup: bool = False,
):
    """Runs an electronic DOS calculation.

    Args:
        vasp_cmd (list[str]): VASP commands to run VASP specific to your system. E.g. ["srun", "vasp_std"].
        handlers (list[str]): custodian handlers to catch errors. See class 'custodian.vasp.handlers.VaspErrorHandler'.
        copy_magmom (bool, optional): If True, copies the magmom from an OUTCAR file of one run to the INCAR
        file of the next run. Defaults to False.
        backup (bool, optional): If True, appends the original POSCAR, POTCAR, INCAR, and KPOINTS files with
        .orig. Defaults to False.
    """

    step1 = VaspJob(
        vasp_cmd=vasp_cmd,
        copy_magmom=copy_magmom,
        final=True,
        suffix=".elec_dos",
        backup=backup,
        settings_override=[
            {
                "dict": "INCAR",
                "action": {
                    "_set": {
                        "EDIFF": "1E-6",
                        "NELM": 200,
                        "IBRION": -1,
                        "NSW": 0,
                        "ISMEAR": -5,
                        "LORBIT": 11,
<<<<<<< HEAD
                        "NEDOS": 10001,
=======
                        "NEDOS": NEDOS,
>>>>>>> bd1f0654
                    }
                },
            },],
    )

    jobs = [step1]
    c = Custodian(handlers, jobs, max_errors=3)
    c.run()


def elec_dos_parallel(
    path: str,
    volumes: list[float],
    kppa: float,
    run_file: str,
    scaling_matrix: tuple[tuple[int]] = ((1, 0, 0), (0, 1, 0), (0, 0, 1)),
) -> None:
    """Runs the run_elec_dos function in parallel for a list of volumes.

    Args:
        path: path to the folder containing the VASP input files.
        volumes: a list of volumes to run the electron DOS calculations for.
        kppa: k-point grid density.
        run_file: bash script to run the electron DOS calculations.
        scaling_matrix: scaling matrix for the supercell. The default is the identity matrix.
    """

    # Create a new run_file to run the electron DOS calculations
    script_name = sys.argv[0]
    with open(script_name, "r") as file:
        script_contents = file.read()
        script_contents = "\n".join(
            [
                line
                for line in script_contents.split("\n")
                if "workflows.elec_dos_parallel" not in line
            ]
        )

    with open(run_file, "r") as file:
        run_file_contents = file.read()

    new_run_file = run_file_contents + "\n"
    new_run_file += "\n"
    new_run_file += "python << END_OF_PYTHON\n"
    new_run_file += script_contents
    new_run_file += "workflows.run_elec_dos(vasp_cmd, handlers)\n"
    new_run_file += "END_OF_PYTHON\n"

    # Copy files to elec folders
    vol_folders = [
        folder
        for folder in os.listdir(path)
        if os.path.isdir(os.path.join(path, folder)) and folder.startswith("vol")
    ]
    vol_folders = natsorted(vol_folders)
    
    ev_volumes_finished = []
    ev_folder_names = []
    for vol_folder in vol_folders:
        structure_path = os.path.join(path, vol_folder, "CONTCAR.3static")
        ev_volumes_finished.append(extract_volume(structure_path))
        ev_folder_names.append(vol_folder)

    ev_volumes_and_folders_finished = [
        [a, b] for a, b in zip(ev_volumes_finished, ev_folder_names)
    ]

    for i in range(len(ev_volumes_and_folders_finished)):
        ev_volumes_and_folders_finished[i][1] = ev_volumes_and_folders_finished[i][
            1
        ].replace("vol_", "")

    elec_volumes_and_folders = []
    for ev_volume_finished, folder in ev_volumes_and_folders_finished:
        if ev_volume_finished in volumes:
            elec_volumes_and_folders.append([ev_volume_finished, folder])

    for volume, elec_folder in elec_volumes_and_folders:
        os.makedirs(os.path.join(path, f"elec_{elec_folder}"), exist_ok=True)

    source_name_dest_name = [
        ("CONTCAR.3static", "POSCAR"),
        ("INCAR.2relax", "INCAR"),
        ("POTCAR", "POTCAR"),
        ("WAVECAR.3static", "WAVECAR"),
    ]

    for volume, elec_folder in elec_volumes_and_folders:
        for source_name, dest_name in source_name_dest_name:
            file_source = os.path.join(path, f"vol_{elec_folder}", source_name)
            file_dest = os.path.join(path, f"elec_{elec_folder}", dest_name)
            if os.path.isfile(file_source):
                shutil.copy2(file_source, file_dest)

    # Create a supercell and write the KPOINTS file
    transformation = SupercellTransformation(scaling_matrix)

    for volume, elec_folder in elec_volumes_and_folders:
        try:  # to get a magnetic structure
            structure = get_magnetic_structure(
                os.path.join(path, f"vol_{elec_folder}", "CONTCAR.3static"),
                os.path.join(path, f"vol_{elec_folder}", "OUTCAR.3static"),
            )  # if magnetic data not in OUTCAR, will raise an exception.
            structure = transformation.apply_transformation(structure)
            structure.to_file(
                os.path.join(path, f"elec_{elec_folder}", "POSCAR"), "POSCAR"
            )
            structure_magmoms = structure.site_properties["magmom"]
            numeric_strings = [str(value) for value in structure_magmoms]
            magmom_string = " ".join(numeric_strings)
            magmom_line = "MAGMOM = " + magmom_string
            # Write the magmom_line to the INCAR file
            incar_file = os.path.join(path, f"elec_{elec_folder}", "INCAR")
            with open(incar_file, "r") as file:
                lines = file.readlines()
            with open(incar_file, "w") as file:
                for line in lines:
                    if line.startswith("MAGMOM ="):
                        file.write(magmom_line + "\n")
                    else:
                        file.write(line)
        except Exception as e:
            structure = Structure.from_file(
                os.path.join(path, f"elec_{elec_folder}", "POSCAR")
            )
            structure = transformation.apply_transformation(structure)
            structure.to_file(
                os.path.join(path, f"elec_{elec_folder}", "POSCAR"), "POSCAR"
            )

        kpoints = Kpoints.automatic_density(structure, kppa, force_gamma=True)
        kpoints.write_file(os.path.join(path, f"elec_{elec_folder}", "KPOINTS"))

    # Run the electronic DOS calculations in parallel
    for volume, elec_folder in elec_volumes_and_folders:
        os.chdir(os.path.join(path, f"elec_{elec_folder}"))
        with open("run_elec_dos", "w") as file:
            file.write(new_run_file)
        os.system("sbatch run_elec_dos")
        os.chdir(path)        
        

def kpoints_conv_test(
    path: str,
    vasp_cmd: list[str],
    handlers: list[str],
    kppa_list: list[float] = [
        1000,
        2000,
        3000,
        4000,
        5000,
        6000,
        7000,
        8000,
        9000,
        10000,
    ],
    force_gamma: bool = True,
    backup: bool = False,
):
    """Runs a series of VASP calculations with different k-point densities for convergence testing.

    Args:
        path (str): the path to the folder containing the VASP input files
        vasp_cmd (list[str]): the VASP commands to run VASP specific to your system. E.g. ["srun", "vasp_std"].
        handlers (list[str]): custodian handlers to catch errors. See class 'custodian.vasp.handlers.VaspErrorHandler'.
        kppa_list (list[float], optional): k-point densities. Defaults to [ 1000, 2000, 3000, 4000, 5000, 6000, 7000, 8000, 9000, 10000, ].
        force_gamma (bool, optional):If True, forces a gamma-centered mesh. Defaults to True.
        backup (bool, optional): If True, appends the original POSCAR, POTCAR, INCAR, and KPOINTS files with
        .orig. Defaults to False.
    """

    original_dir = os.getcwd()
    kpoints_conv_dir = os.path.join(path, "kpoints_conv")
    os.makedirs(kpoints_conv_dir)

    shutil.copy2(os.path.join(path, "POSCAR"), os.path.join(kpoints_conv_dir, "POSCAR"))
    shutil.copy2(os.path.join(path, "POTCAR"), os.path.join(kpoints_conv_dir, "POTCAR"))
    shutil.copy2(os.path.join(path, "INCAR"), os.path.join(kpoints_conv_dir, "INCAR"))

    os.chdir(kpoints_conv_dir)
    struct = Structure.from_file("POSCAR")
    for i, kppa in enumerate(kppa_list):
        kpoints = Kpoints.automatic_density(struct, kppa, force_gamma=force_gamma)
        kpoints.write_file("KPOINTS")

        if i == len(kppa_list) - 1:
            final = True
        else:
            final = False

        job = VaspJob(
            vasp_cmd=vasp_cmd,
            final=final,
            backup=backup,
            suffix=f".{kppa}",
            settings_override=[
                {"dict": "INCAR", "action": {"_set": {"IBRION": -1, "NSW": 0}}}
            ],
        )
        c = Custodian(handlers, [job], max_errors=3)
        c.run()

        if os.path.isfile(f"WAVECAR.{kppa}"):
            os.remove(f"WAVECAR.{kppa}")
        if os.path.isfile(f"CHGCAR.{kppa}"):
            os.remove(f"CHGCAR.{kppa}")
        if os.path.isfile(f"CHG.{kppa}"):
            os.remove(f"CHG.{kppa}")
        if os.path.isfile(f"PROCAR.{kppa}"):
            os.remove(f"PROCAR.{kppa}")
    os.chdir(original_dir)


def encut_conv_test(
    path: str,
    vasp_cmd: list[str],
    handlers: list[str],
    encut_list: list[int] = [
        270,
        320,
        370,
        420,
        470,
        520,
        570,
        620,
        670,
        720,
        770,
        820,
    ],
    backup: bool = False,
):
    """Runs a series of VASP calculations with different ENCUT values for convergence testing.

    Args:
        path (str): path to the folder containing the VASP input files
        vasp_cmd (list[str]): VASP commands to run VASP specific to your system. E.g. ["srun", "vasp_std"].
        handlers (list[str]): custodian handlers to catch errors. See class 'custodian.vasp.handlers.VaspErrorHandler'.
        encut_list (list[int], optional): list of ENCUT values to run the calculations for.
        Defaults to [270, 320 , 370, 420, 470, 520, 570, 620, 670, 720, 770, 820].
        backup (bool, optional):If True, appends the original POSCAR, POTCAR, INCAR, and KPOINTS files with .orig. Defaults to False.
    """

    original_dir = os.getcwd()
    encut_conv_dir = os.path.join(path, "encut_conv")
    os.makedirs(encut_conv_dir)

    shutil.copy2(os.path.join(path, "POSCAR"), os.path.join(encut_conv_dir, "POSCAR"))
    shutil.copy2(os.path.join(path, "KPOINTS"), os.path.join(encut_conv_dir, "KPOINTS"))
    shutil.copy2(os.path.join(path, "POTCAR"), os.path.join(encut_conv_dir, "POTCAR"))
    shutil.copy2(os.path.join(path, "INCAR"), os.path.join(encut_conv_dir, "INCAR"))

    os.chdir(encut_conv_dir)
    for i, encut in enumerate(encut_list):
        if i == len(encut_list) - 1:
            final = True
        else:
            final = False

        job = VaspJob(
            vasp_cmd=vasp_cmd,
            final=final,
            backup=backup,
            suffix=f".{encut}",
            settings_override=[
                {
                    "dict": "INCAR",
                    "action": {"_set": {"IBRION": -1, "NSW": 0, "ENCUT": encut}},
                }
            ],
        )
        c = Custodian(handlers, [job], max_errors=3)
        c.run()

        if os.path.isfile(f"WAVECAR.{encut}"):
            os.remove(f"WAVECAR.{encut}")
        if os.path.isfile(f"CHGCAR.{encut}"):
            os.remove(f"CHGCAR.{encut}")
        if os.path.isfile(f"CHG.{encut}"):
            os.remove(f"CHG.{encut}")
        if os.path.isfile(f"PROCAR.{encut}"):
            os.remove(f"PROCAR.{encut}")
    os.chdir(original_dir)<|MERGE_RESOLUTION|>--- conflicted
+++ resolved
@@ -807,10 +807,7 @@
 def run_elec_dos(
     vasp_cmd: list[str],
     handlers: list[str],
-<<<<<<< HEAD
-=======
     NEDOS: int = 10001,
->>>>>>> bd1f0654
     copy_magmom: bool = False,
     backup: bool = False,
 ):
@@ -842,11 +839,7 @@
                         "NSW": 0,
                         "ISMEAR": -5,
                         "LORBIT": 11,
-<<<<<<< HEAD
-                        "NEDOS": 10001,
-=======
                         "NEDOS": NEDOS,
->>>>>>> bd1f0654
                     }
                 },
             },],
