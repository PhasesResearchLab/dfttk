--- conflicted
+++ resolved
@@ -385,7 +385,6 @@
     # TODO: Do I add something to check this?
     # You must supply a volumes list greater than or equal to the number of vol folders
     if restarting:
-<<<<<<< HEAD
         vol_folders = [f for f in os.listdir(path) if os.path.isdir(f) and f.startswith('vol')]
         print(vol_folders)
         
@@ -408,15 +407,6 @@
         # compare volumes started to the begining of the inputed volumes. if they don't match exit.
         if not volumes_started == rounded_volumes[:len(volumes_started)]:
             print(f"Error: The volumes completed/started do not match the start of the inputed volumes list. \n rounded_input_volumes: {rounded_volumes} \n volumes_started (rounded): {volumes_started} Exiting.")
-=======
-
-        # Exit if the number of volumes supplied is less than the number of volume folders
-        vol_folders = [f for f in os.listdir(
-            path) if os.path.isdir(f) and f.startswith('vol')]
-
-        if len(volumes) < len(vol_folders):
-            print('Error: Less volumes than expected')
->>>>>>> 7113c688
             sys.exit(1)
         else:
             print("The volumes completed/started match the start of the inputed volumes list. continuing restart")
